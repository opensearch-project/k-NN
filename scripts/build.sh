#!/bin/bash

# SPDX-License-Identifier: Apache-2.0
#
# The OpenSearch Contributors require contributions made to
# this file be licensed under the Apache-2.0 license or a
# compatible open source license.

set -ex

function usage() {
    echo "Usage: $0 [args]"
    echo ""
    echo "Arguments:"
    echo -e "-v VERSION\t[Required] OpenSearch version."
    echo -e "-q QUALIFIER\t[Optional] Version qualifier."
    echo -e "-s SNAPSHOT\t[Optional] Build a snapshot, default is 'false'."
    echo -e "-p PLATFORM\t[Optional] Platform, ignored."
    echo -e "-a ARCHITECTURE\t[Optional] Build architecture, ignored."
    echo -e "-o OUTPUT\t[Optional] Output path, default is 'artifacts'."
    echo -e "-j NPROC_COUNT\t[Optional] Number of CPUs to use when building JNI library. Default is 1."
    echo -e "-h help"
}

while getopts ":h:v:q:s:o:p:a:j:" arg; do
    case $arg in
        h)
            usage
            exit 1
            ;;
        v)
            VERSION=$OPTARG
            ;;
        s)
            SNAPSHOT=$OPTARG
            ;;
        q)
            QUALIFIER=$OPTARG
            ;;
        o)
            OUTPUT=$OPTARG
            ;;
        p)
            PLATFORM=$OPTARG
            ;;
        a)
            ARCHITECTURE=$OPTARG
            ;;
        j)
            NPROC_COUNT=$OPTARG
            ;;
        :)
            echo "Error: -${OPTARG} requires an argument"
            usage
            exit 1
            ;;
        ?)
            echo "Invalid option: -${arg}"
            exit 1
            ;;
    esac
done

if [ -z "$VERSION" ]; then
    echo "Error: You must specify the OpenSearch version"
    usage
    exit 1
fi

[[ ! -z "$QUALIFIER" ]] && VERSION=$VERSION-$QUALIFIER
[[ "$SNAPSHOT" == "true" ]] && VERSION=$VERSION-SNAPSHOT
[ -z "$OUTPUT" ] && OUTPUT=artifacts

work_dir=$PWD

# Pull library submodule explicitly. While "cmake ." actually pulls the submodule if its not there, we
# need to pull it before calling cmake. Also, we need to call it from the root git directory.
# Otherwise, the submodule update call may fail on earlier versions of git.
git submodule update --init -- jni/external/nmslib
git submodule update --init -- jni/external/faiss

# Setup compile time dependency for Windows only
# As Linux version already have OpenBlas in the runner
if [ "$PLATFORM" = "windows" ]; then
    openBlasVersion="0.3.21"
    openBlasFile="openblas_${openBlasVersion}"
    curl -SL https://github.com/xianyi/OpenBLAS/releases/download/v${openBlasVersion}/OpenBLAS-${openBlasVersion}-x64.zip -o ${openBlasFile}.zip
    unzip -j -o ${openBlasFile}.zip bin/libopenblas.dll -d ./src/main/resources/windowsDependencies
    rm -rf ${openBlasFile}.zip
fi

# Setup knnlib build params for all platforms
cd jni

# For x64, generalize arch so library is compatible for processors without simd instruction extensions
if [ "$ARCHITECTURE" = "x64" ]; then
    sed -i -e 's/-march=native/-march=x86-64/g' external/nmslib/similarity_search/CMakeLists.txt
fi

# For arm, march=native is broken in centos 7. Manually override to lowest version of armv8.
if [ "$ARCHITECTURE" = "arm64" ]; then
    sed -i -e 's/-march=native/-march=armv8-a/g' external/nmslib/similarity_search/CMakeLists.txt
fi

if [ "$JAVA_HOME" = "" ]; then
    export JAVA_HOME=`/usr/libexec/java_home`
    echo "SET JAVA_HOME=$JAVA_HOME"
fi

# Ensure gcc version is above 4.9.0 and at least 9.0.0 for faiss 1.7.4+ / SIMD Neon support on ARM64 compilation
# https://github.com/opensearch-project/k-NN/issues/975
# https://github.com/opensearch-project/k-NN/issues/1138
# https://github.com/opensearch-project/opensearch-build/issues/4386
# 20250127: Require at least GCC 12 to support avx512_spr on x64, while keep GCC 10 on arm64
# https://github.com/opensearch-project/opensearch-build/issues/5226
GCC_VERSION=`gcc --version | head -n 1 | cut -d ' ' -f3`
<<<<<<< HEAD
if [ "$ARCHITECTURE" = "x64" ]; then
  # https://github.com/opensearch-project/opensearch-build/issues/5226
  # We need gcc version >=12.4 to build Faiss Sapphire library(avx512_spr)
  GCC_REQUIRED_VERSION=12.4
else
  GCC_REQUIRED_VERSION=9.0.0
=======
GCC_REQUIRED_VERSION=10.0.0
if [ `uname -m` = "x86_64" ]; then
    GCC_REQUIRED_VERSION=12.4.0
>>>>>>> 612c3b59
fi
COMPARE_VERSION=`echo $GCC_REQUIRED_VERSION $GCC_VERSION | tr ' ' '\n' | sort -V | uniq | head -n 1`
if [ "$COMPARE_VERSION" != "$GCC_REQUIRED_VERSION" ]; then
    echo "gcc version on this env is older than $GCC_REQUIRED_VERSION, exit 1"
    exit 1
fi

# Build k-NN lib and plugin through gradle tasks
cd $work_dir
./gradlew build --no-daemon --refresh-dependencies -x integTest -x test -Dopensearch.version=$VERSION -Dbuild.snapshot=$SNAPSHOT -Dbuild.version_qualifier=$QUALIFIER -Dbuild.lib.commit_patches=false
./gradlew :buildJniLib -Davx512.enabled=false -Davx512_spr.enabled=false -Davx2.enabled=false -Dbuild.lib.commit_patches=false -Dnproc.count=${NPROC_COUNT:-1}

if [ "$PLATFORM" != "windows" ] && [ "$ARCHITECTURE" = "x64" ]; then
  echo "Building k-NN library after enabling AVX2"
  # Skip applying patches as patches were applied already from previous :buildJniLib task
  # If we apply patches again, it fails with conflict
  ./gradlew :buildJniLib -Davx2.enabled=true -Davx512.enabled=false -Davx512_spr.enabled=false -Dbuild.lib.commit_patches=false -Dbuild.lib.apply_patches=false

  echo "Building k-NN library after enabling AVX512"
  ./gradlew :buildJniLib -Davx512.enabled=true -Davx512_spr.enabled=false -Dbuild.lib.commit_patches=false -Dbuild.lib.apply_patches=false

  echo "Building k-NN library after enabling AVX512_SPR"
  ./gradlew :buildJniLib -Davx512_spr.enabled=true -Dbuild.lib.commit_patches=false -Dbuild.lib.apply_patches=false
fi

./gradlew publishPluginZipPublicationToZipStagingRepository -Dopensearch.version=$VERSION -Dbuild.snapshot=$SNAPSHOT -Dbuild.version_qualifier=$QUALIFIER
./gradlew publishPluginZipPublicationToMavenLocal -Dbuild.snapshot=$SNAPSHOT -Dbuild.version_qualifier=$QUALIFIER -Dopensearch.version=$VERSION

# Add lib to zip
zipPath=$(find "$(pwd)/build/distributions" -path \*.zip)
distributions="$(dirname "${zipPath}")"
mkdir $distributions/lib
libPrefix="libopensearchknn"
if [ "$PLATFORM" = "windows" ]; then
    libPrefix="opensearchknn"
    cp -v ./src/main/resources/windowsDependencies/libopenblas.dll $distributions/lib

    # Have to define $MINGW_BIN either in ENV VAR or User Provided Var
    cp -v "$MINGW_BIN/libgcc_s_seh-1.dll" $distributions/lib
    cp -v "$MINGW_BIN/libwinpthread-1.dll" $distributions/lib
    cp -v "$MINGW_BIN/libstdc++-6.dll" $distributions/lib
    cp -v "$MINGW_BIN/libgomp-1.dll" $distributions/lib
else
   ompPath=$(ldconfig -p | grep libgomp | cut -d ' ' -f 4)
   cp -v $ompPath $distributions/lib
fi
cp -v ./jni/release/${libPrefix}* $distributions/lib
ls -l $distributions/lib

# Add lib directory to the k-NN plugin zip
cd $distributions
zip -ur $zipPath lib
cd $work_dir

echo "COPY ${distributions}/*.zip"
mkdir -p $OUTPUT/plugins
cp -v ${distributions}/*.zip $OUTPUT/plugins

mkdir -p $OUTPUT/maven/org/opensearch
cp -r ./build/local-staging-repo/org/opensearch/. $OUTPUT/maven/org/opensearch<|MERGE_RESOLUTION|>--- conflicted
+++ resolved
@@ -114,18 +114,12 @@
 # 20250127: Require at least GCC 12 to support avx512_spr on x64, while keep GCC 10 on arm64
 # https://github.com/opensearch-project/opensearch-build/issues/5226
 GCC_VERSION=`gcc --version | head -n 1 | cut -d ' ' -f3`
-<<<<<<< HEAD
 if [ "$ARCHITECTURE" = "x64" ]; then
   # https://github.com/opensearch-project/opensearch-build/issues/5226
   # We need gcc version >=12.4 to build Faiss Sapphire library(avx512_spr)
   GCC_REQUIRED_VERSION=12.4
 else
   GCC_REQUIRED_VERSION=9.0.0
-=======
-GCC_REQUIRED_VERSION=10.0.0
-if [ `uname -m` = "x86_64" ]; then
-    GCC_REQUIRED_VERSION=12.4.0
->>>>>>> 612c3b59
 fi
 COMPARE_VERSION=`echo $GCC_REQUIRED_VERSION $GCC_VERSION | tr ' ' '\n' | sort -V | uniq | head -n 1`
 if [ "$COMPARE_VERSION" != "$GCC_REQUIRED_VERSION" ]; then
