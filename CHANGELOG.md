--- conflicted
+++ resolved
@@ -18,11 +18,8 @@
 * Adds dynamic query parameter ef_search in radial search faiss engine [#1790](https://github.com/opensearch-project/k-NN/pull/1790)
 ### Enhancements
 ### Bug Fixes
-<<<<<<< HEAD
+* Fixing the arithmetic to find the number of vectors to stream from java to jni layer.[#1804](https://github.com/opensearch-project/k-NN/pull/1804)
 * FIX Same Suffix Cause Recall Drop to zero [#1802](https://github.com/opensearch-project/k-NN/pull/1802)
-=======
-* Fixing the arithmetic to find the number of vectors to stream from java to jni layer.[#1804](https://github.com/opensearch-project/k-NN/pull/1804)
->>>>>>> 5a62f46d
 ### Infrastructure
 ### Documentation
 * Update dev guide to fix clang linking issue on arm [#1746](https://github.com/opensearch-project/k-NN/pull/1746)
