
# CHANGELOG
All notable changes to this project are documented in this file.

The format is based on [Keep a Changelog](https://keepachangelog.com/en/1.0.0/), and this project adheres to [Semantic Versioning](https://semver.org/spec/v2.0.0.html). See the [CONTRIBUTING guide](./CONTRIBUTING.md#Changelog) for instructions on how to add changelog entries.

## [Unreleased 3.0](https://github.com/opensearch-project/k-NN/compare/2.x...HEAD)
### Features
### Enhancements
### Bug Fixes
### Infrastructure
* Removed JDK 11 and 17 version from CI runs [#1921](https://github.com/opensearch-project/k-NN/pull/1921)
### Documentation
### Maintenance
### Refactoring

## [Unreleased 2.x](https://github.com/opensearch-project/k-NN/compare/2.18...2.x)
### Features
- Add Support for Multi Values in innerHit for Nested k-NN Fields in Lucene and FAISS (#2283)[https://github.com/opensearch-project/k-NN/pull/2283]
- Add binary index support for Lucene engine. (#2292)[https://github.com/opensearch-project/k-NN/pull/2292]
- Add expand_nested_docs Parameter support to NMSLIB engine (#2331)[https://github.com/opensearch-project/k-NN/pull/2331]
### Enhancements
- Introduced a writing layer in native engines where relies on the writing interface to process IO. (#2241)[https://github.com/opensearch-project/k-NN/pull/2241]
- Allow method parameter override for training based indices (#2290) https://github.com/opensearch-project/k-NN/pull/2290]
- Optimizes lucene query execution to prevent unnecessary rewrites (#2305)[https://github.com/opensearch-project/k-NN/pull/2305]
- Add check to directly use ANN Search when filters match all docs. (#2320)[https://github.com/opensearch-project/k-NN/pull/2320]
- Use one formula to calculate cosine similarity (#2357)[https://github.com/opensearch-project/k-NN/pull/2357]
### Bug Fixes
* Fixing the bug when a segment has no vector field present for disk based vector search (#2282)[https://github.com/opensearch-project/k-NN/pull/2282]
<<<<<<< HEAD
* Fixing the bug where search fails with "fields" parameter for an index with a knn_vector field (#2314)[https://github.com/opensearch-project/k-NN/pull/2314]
=======
* Fix for NPE while merging segments after all the vector fields docs are deleted (#2365)[https://github.com/opensearch-project/k-NN/pull/2365]
>>>>>>> 405e5e25
* Allow validation for non knn index only after 2.17.0 (#2315)[https://github.com/opensearch-project/k-NN/pull/2315]
* Release query vector memory after execution (#2346)[https://github.com/opensearch-project/k-NN/pull/2346]
* Fix shard level rescoring disabled setting flag (#2352)[https://github.com/opensearch-project/k-NN/pull/2352]
* Fix filter rewrite logic which was resulting in getting inconsistent / incorrect results for cases where filter was getting rewritten for shards (#2359)[https://github.com/opensearch-project/k-NN/pull/2359]
### Infrastructure
* Updated C++ version in JNI from c++11 to c++17 [#2259](https://github.com/opensearch-project/k-NN/pull/2259)
* Upgrade bytebuddy and objenesis version to match OpenSearch core and, update github ci runner for macos [#2279](https://github.com/opensearch-project/k-NN/pull/2279)
### Documentation
### Maintenance
* Select index settings based on cluster version[2236](https://github.com/opensearch-project/k-NN/pull/2236)
* Added null checks for fieldInfo in ExactSearcher to avoid NPE while running exact search for segments with no vector field (#2278)[https://github.com/opensearch-project/k-NN/pull/2278]
* Added Lucene BWC tests (#2313)[https://github.com/opensearch-project/k-NN/pull/2313]
* Upgrade jsonpath from 2.8.0 to 2.9.0[2325](https://github.com/opensearch-project/k-NN/pull/2325)
### Refactoring<|MERGE_RESOLUTION|>--- conflicted
+++ resolved
@@ -27,11 +27,8 @@
 - Use one formula to calculate cosine similarity (#2357)[https://github.com/opensearch-project/k-NN/pull/2357]
 ### Bug Fixes
 * Fixing the bug when a segment has no vector field present for disk based vector search (#2282)[https://github.com/opensearch-project/k-NN/pull/2282]
-<<<<<<< HEAD
 * Fixing the bug where search fails with "fields" parameter for an index with a knn_vector field (#2314)[https://github.com/opensearch-project/k-NN/pull/2314]
-=======
 * Fix for NPE while merging segments after all the vector fields docs are deleted (#2365)[https://github.com/opensearch-project/k-NN/pull/2365]
->>>>>>> 405e5e25
 * Allow validation for non knn index only after 2.17.0 (#2315)[https://github.com/opensearch-project/k-NN/pull/2315]
 * Release query vector memory after execution (#2346)[https://github.com/opensearch-project/k-NN/pull/2346]
 * Fix shard level rescoring disabled setting flag (#2352)[https://github.com/opensearch-project/k-NN/pull/2352]
