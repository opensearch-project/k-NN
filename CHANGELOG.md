
# CHANGELOG
All notable changes to this project are documented in this file.

The format is based on [Keep a Changelog](https://keepachangelog.com/en/1.0.0/), and this project adheres to [Semantic Versioning](https://semver.org/spec/v2.0.0.html). See the [CONTRIBUTING guide](./CONTRIBUTING.md#Changelog) for instructions on how to add changelog entries.

## [Unreleased 3.3](https://github.com/opensearch-project/k-NN/compare/main...HEAD)
### Features
* Support native Maximal Marginal Relevance [#2868](https://github.com/opensearch-project/k-NN/pull/2868)
### Maintenance
* Replace commons-lang with org.apache.commons:commons-lang3 [#2863](https://github.com/opensearch-project/k-NN/pull/2863)
* Bump OpenSearch-Protobufs to 0.13.0 [#2833](https://github.com/opensearch-project/k-NN/pull/2833)
* Bump Lucene version to 10.3 and fix build failures [#2878](https://github.com/opensearch-project/k-NN/pull/2878)

### Bug Fixes
* Use queryVector length if present in MDC check [#2867](https://github.com/opensearch-project/k-NN/pull/2867)
* Fix derived source deserialization bug on invalid documents [#2882](https://github.com/opensearch-project/k-NN/pull/2882)
<<<<<<< HEAD
* Fix invalid cosine score range in LuceneOnFaiss [#2892](https://github.com/opensearch-project/k-NN/pull/2892)
=======
* Allows k to be nullable to fix filter bug [#2836](https://github.com/opensearch-project/k-NN/issues/2836)
>>>>>>> 1743bcbe

### Refactoring
* Refactored the KNN Stat files for better readability.

### Enhancements
* Added engine as a top-level optional parameter while creating vector field [#2736](https://github.com/opensearch-project/k-NN/pull/2736)
* Migrate k-NN plugin to use GRPC transport-grpc SPI interface [#2833](https://github.com/opensearch-project/k-NN/pull/2833)<|MERGE_RESOLUTION|>--- conflicted
+++ resolved
@@ -15,11 +15,8 @@
 ### Bug Fixes
 * Use queryVector length if present in MDC check [#2867](https://github.com/opensearch-project/k-NN/pull/2867)
 * Fix derived source deserialization bug on invalid documents [#2882](https://github.com/opensearch-project/k-NN/pull/2882)
-<<<<<<< HEAD
 * Fix invalid cosine score range in LuceneOnFaiss [#2892](https://github.com/opensearch-project/k-NN/pull/2892)
-=======
 * Allows k to be nullable to fix filter bug [#2836](https://github.com/opensearch-project/k-NN/issues/2836)
->>>>>>> 1743bcbe
 
 ### Refactoring
 * Refactored the KNN Stat files for better readability.
