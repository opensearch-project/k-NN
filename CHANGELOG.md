
# CHANGELOG
All notable changes to this project are documented in this file.

The format is based on [Keep a Changelog](https://keepachangelog.com/en/1.0.0/), and this project adheres to [Semantic Versioning](https://semver.org/spec/v2.0.0.html). See the [CONTRIBUTING guide](./CONTRIBUTING.md#Changelog) for instructions on how to add changelog entries.

## [Unreleased 3.3](https://github.com/opensearch-project/k-NN/compare/main...HEAD)
### Maintenance
* Replace commons-lang with org.apache.commons:commons-lang3 [#2863](https://github.com/opensearch-project/k-NN/pull/2863)
* Bump OpenSearch-Protobufs to 0.13.0 [#2833](https://github.com/opensearch-project/k-NN/pull/2833)
* Bump Lucene version to 10.3 and fix build failures [#2878](https://github.com/opensearch-project/k-NN/pull/2878)

### Bug Fixes
* Use queryVector length if present in MDC check [#2867](https://github.com/opensearch-project/k-NN/pull/2867)
<<<<<<< HEAD
* FIX Potential Memory Leak [#2879](https://github.com/opensearch-project/k-NN/pull/2879)
=======
* Fix derived source deserialization bug on invalid documents [#2882](https://github.com/opensearch-project/k-NN/pull/2882)
>>>>>>> 0bb9c64f

### Refactoring
* Refactored the KNN Stat files for better readability.

### Enhancements
* Added engine as a top-level optional parameter while creating vector field [#2736](https://github.com/opensearch-project/k-NN/pull/2736)
* Migrate k-NN plugin to use GRPC transport-grpc SPI interface [#2833](https://github.com/opensearch-project/k-NN/pull/2833)<|MERGE_RESOLUTION|>--- conflicted
+++ resolved
@@ -12,11 +12,8 @@
 
 ### Bug Fixes
 * Use queryVector length if present in MDC check [#2867](https://github.com/opensearch-project/k-NN/pull/2867)
-<<<<<<< HEAD
 * FIX Potential Memory Leak [#2879](https://github.com/opensearch-project/k-NN/pull/2879)
-=======
 * Fix derived source deserialization bug on invalid documents [#2882](https://github.com/opensearch-project/k-NN/pull/2882)
->>>>>>> 0bb9c64f
 
 ### Refactoring
 * Refactored the KNN Stat files for better readability.
