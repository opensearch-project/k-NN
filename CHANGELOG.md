--- conflicted
+++ resolved
@@ -20,11 +20,8 @@
 ### Enhancements
 ### Bug Fixes
 * Fixing the arithmetic to find the number of vectors to stream from java to jni layer.[#1804](https://github.com/opensearch-project/k-NN/pull/1804)
-<<<<<<< HEAD
+* Release memory properly for an array type [#1820](https://github.com/opensearch-project/k-NN/pull/1820)
 * FIX Same Suffix Cause Recall Drop to zero [#1802](https://github.com/opensearch-project/k-NN/pull/1802)
-=======
-* Release memory properly for an array type [#1820](https://github.com/opensearch-project/k-NN/pull/1820)
->>>>>>> fe1d86fc
 ### Infrastructure
 ### Documentation
 * Update dev guide to fix clang linking issue on arm [#1746](https://github.com/opensearch-project/k-NN/pull/1746)
