--- conflicted
+++ resolved
@@ -11,10 +11,7 @@
 * Use queryVector length if present in MDC check [#2867](https://github.com/opensearch-project/k-NN/pull/2867)
 ### Refactoring
 * Refactored the KNN Stat files for better readability.
-<<<<<<< HEAD
-* Migrate k-NN plugin to use transport-grpc-spi to support GRPC KNN queries [#2833](https://github.com/opensearch-project/k-NN/pull/2833)
-=======
 
 ### Enhancements
 * Added engine as a top-level optional parameter while creating vector field [#2736](https://github.com/opensearch-project/k-NN/pull/2736)
->>>>>>> 53e2c3a3
+* Migrate k-NN plugin to use GRPC transport-grpc SPI interface [#2833](https://github.com/opensearch-project/k-NN/pull/2833)