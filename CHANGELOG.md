--- conflicted
+++ resolved
@@ -14,11 +14,8 @@
 ### Bug Fixes
 * Fix indexing for 16x and 8x compression [#3019](https://github.com/opensearch-project/k-NN/pull/3019)
 * Block index creation for Faiss engine with cosine similarity and byte vectors due to normalization incompatibility [#3002](https://github.com/opensearch-project/k-NN/pull/3002)
-<<<<<<< HEAD
+* Update validation for cases when k is greater than total results [#3038](https://github.com/opensearch-project/k-NN/pull/3038)
 * Add regex support to derived source transformer include / exclude check [#3031](https://github.com/opensearch-project/k-NN/pull/3031)
-=======
-* Update validation for cases when k is greater than total results [#3038](https://github.com/opensearch-project/k-NN/pull/3038)
->>>>>>> 7e9ea355
 
 ### Refactoring
 * Change ordering of build task and added tests to catch uninitialized libraries [#3024](https://github.com/opensearch-project/k-NN/pull/3024)
