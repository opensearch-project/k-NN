
# CHANGELOG
All notable changes to this project are documented in this file.

The format is based on [Keep a Changelog](https://keepachangelog.com/en/1.0.0/), and this project adheres to [Semantic Versioning](https://semver.org/spec/v2.0.0.html). See the [CONTRIBUTING guide](./CONTRIBUTING.md#Changelog) for instructions on how to add changelog entries.

## [Unreleased 3.0](https://github.com/opensearch-project/k-NN/compare/2.x...HEAD)
### Features
### Enhancements
### Bug Fixes
### Infrastructure
* Removed JDK 11 and 17 version from CI runs [#1921](https://github.com/opensearch-project/k-NN/pull/1921)
### Documentation
### Maintenance
### Refactoring

## [Unreleased 2.x](https://github.com/opensearch-project/k-NN/compare/2.17...2.x)
### Features
### Enhancements
<<<<<<< HEAD
* Adds iterative graph build capability into a faiss index to improve the memory footprint during indexing and Integrates KNNVectorsFormat for native engines[#1950](https://github.com/opensearch-project/k-NN/pull/1950)
* Add model version to model metadata and change model metadata reads to be from cluster metadata [#2005](https://github.com/opensearch-project/k-NN/pull/2005)
=======
>>>>>>> ef4922a8
### Bug Fixes
### Infrastructure
### Documentation
### Maintenance
### Refactoring<|MERGE_RESOLUTION|>--- conflicted
+++ resolved
@@ -17,11 +17,6 @@
 ## [Unreleased 2.x](https://github.com/opensearch-project/k-NN/compare/2.17...2.x)
 ### Features
 ### Enhancements
-<<<<<<< HEAD
-* Adds iterative graph build capability into a faiss index to improve the memory footprint during indexing and Integrates KNNVectorsFormat for native engines[#1950](https://github.com/opensearch-project/k-NN/pull/1950)
-* Add model version to model metadata and change model metadata reads to be from cluster metadata [#2005](https://github.com/opensearch-project/k-NN/pull/2005)
-=======
->>>>>>> ef4922a8
 ### Bug Fixes
 ### Infrastructure
 ### Documentation
