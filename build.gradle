--- conflicted
+++ resolved
@@ -244,84 +244,4 @@
             cluster.waitForAllConditions()
         }
     }
-}
-<<<<<<< HEAD
-=======
-
-
-//TODO fix these
-forbiddenApis.ignoreFailures = true
-forbiddenPatterns {
-    setEnabled(false)
-}
-
-// We don't need to follow OpenSearch testing naming conventions.
-// see https://github.com/opensearch-project/OpenSearch/blob/main/buildSrc/src/main/java/org/opensearch/gradle/precommit/TestingConventionsTasks.java
-// enable testingConventions check will cause errors like:  "Classes ending with [Tests] must subclass [LuceneTestCase]"
-testingConventions.enabled = false
-validateNebulaPom.enabled = false
-apply plugin: 'nebula.ospackage'
-
-// This is afterEvaluate because the bundlePlugin ZIP task is updated afterEvaluate and changes the ZIP name to match the plugin name
-afterEvaluate {
-    ospackage {
-        packageName = "${name}"
-        release = isSnapshot ? "0.1" : '1'
-        version = "${project.version}"
-
-        into '/usr/share/opensearch/plugins'
-        from(zipTree(bundlePlugin.archivePath)) {
-            into opensearchplugin.name
-        }
-
-        user 'root'
-        permissionGroup 'root'
-        fileMode 0644
-        dirMode 0755
-
-        requires('opensearch', versions.opensearch, EQUAL)
-        //TODO: Use default knn lib version for now, fix will be compare with version that is used in build step.
-        requires("opensearch-knnlib",  version,  EQUAL)
-        packager = 'Amazon'
-        vendor = 'Amazon'
-        os = 'LINUX'
-        prefix '/usr'
-
-        license 'ASL-2.0'
-        maintainer 'OpenSearch <opensearch@amazon.com>'
-        url 'https://opensearch.org/downloads.html'
-        summary '''
-         KNN plugin for OpenSearch.
-    '''.stripIndent().replace('\n', ' ').trim()
-    }
-
-    buildRpm {
-        arch = 'NOARCH'
-        dependsOn 'assemble'
-        finalizedBy 'renameRpm'
-        task renameRpm(type: Copy) {
-            from("$buildDir/distributions")
-            into("$buildDir/distributions")
-            include archiveName
-            rename archiveName, "${packageName}-${version}.rpm"
-            doLast { delete file("$buildDir/distributions/$archiveName") }
-        }
-    }
-    buildDeb {
-        arch = 'all'
-        dependsOn 'assemble'
-        finalizedBy 'renameDeb'
-        task renameDeb(type: Copy) {
-            from("$buildDir/distributions")
-            into("$buildDir/distributions")
-            include archiveName
-            rename archiveName, "${packageName}-${version}.deb"
-            doLast { delete file("$buildDir/distributions/$archiveName") }
-        }
-    }
-
-    task buildPackages(type: GradleBuild) {
-        tasks = ['build', 'buildRpm', 'buildDeb']
-    }
-}
->>>>>>> a8774ac1
+}