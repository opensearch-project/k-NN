--- conflicted
+++ resolved
@@ -271,30 +271,14 @@
     }
 }
 
-<<<<<<< HEAD
 // updateVersion: Task to auto increment to the next development iteration
 task updateVersion {
-=======
-// versionIncrement: Task to auto increment to the next development iteration
-task versionIncrement {
->>>>>>> 7af37c83
     onlyIf { System.getProperty('newVersion') }
     doLast {
         ext.newVersion = System.getProperty('newVersion')
         println "Setting version to ${newVersion}."
         // String tokenization to support -SNAPSHOT
-<<<<<<< HEAD
         // Include the required files that needs to be updated with new Version
         ant.replaceregexp(file:'build.gradle', match: '"opensearch.version", "\\d.*"', replace: '"opensearch.version", "' + newVersion.tokenize('-')[0] + '-SNAPSHOT"', flags:'g', byline:true)
     }
-}
-=======
-        ant.replaceregexp(match: opensearch_version.tokenize('-')[0], replace: newVersion.tokenize('-')[0], flags:'g', byline:true) {
-            fileset(dir: projectDir) {
-                // Include the required files that needs to be updated with new Version
-                include(name: "build.gradle")
-            }
-        }
-    }
-} 
->>>>>>> 7af37c83
+}