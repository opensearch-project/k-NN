--- conflicted
+++ resolved
@@ -354,17 +354,6 @@
     }
     testFixturesImplementation group: 'com.google.errorprone', name: 'error_prone_annotations', version: "${versions.error_prone_annotations}"
     testFixturesImplementation "org.opensearch.test:framework:${opensearch_version}"
-<<<<<<< HEAD
-    // Add Guava for test configurations since it's needed for testing but excluded from runtime
-    testImplementation group: 'com.google.guava', name: 'guava', version:'33.2.1-jre'
-    // com.google.guava:guava:33.2.1-jre is using com.google.errorprone:error_prone_annotations:2.26.1 but OpenSearch
-    // core is using 2.41.0 so manually force to use 2.41.0 to avoid the conflict.
-    testFixturesImplementation('com.google.guava:guava:33.2.1-jre'){
-        exclude group: 'com.google.errorprone', module: 'error_prone_annotations'
-    }
-    testFixturesImplementation group: 'com.google.errorprone', name: 'error_prone_annotations', version: '2.41.0'
-=======
->>>>>>> 43be3154
     testImplementation group: 'net.bytebuddy', name: 'byte-buddy', version: "${versions.bytebuddy}"
     testImplementation group: 'org.objenesis', name: 'objenesis', version: "${versions.objenesis}"
     testImplementation group: 'net.bytebuddy', name: 'byte-buddy-agent', version: "${versions.bytebuddy}"
