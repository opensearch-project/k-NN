/*
 *  Copyright OpenSearch Contributors
 *  SPDX-License-Identifier: Apache-2.0
 */


import org.gradle.internal.jvm.Jvm
import org.opensearch.gradle.test.RestIntegTestTask
import org.opensearch.gradle.testclusters.OpenSearchCluster
import org.apache.tools.ant.taskdefs.condition.Os
import java.nio.file.Paths
import java.util.concurrent.Callable

buildscript {
    ext {
        // build.version_qualifier parameter applies to knn plugin artifacts only. OpenSearch version must be set
        // explicitly as 'opensearch.version' property, for instance opensearch.version=2.0.0-rc1-SNAPSHOT
        opensearch_version = System.getProperty("opensearch.version", "3.0.0-beta1-SNAPSHOT")
        version_qualifier = System.getProperty("build.version_qualifier", "beta1")
        opensearch_group = "org.opensearch"
        isSnapshot = "true" == System.getProperty("build.snapshot", "true")
        avx2_enabled = System.getProperty("avx2.enabled", "true")
        nproc_count = System.getProperty("nproc.count", "1")
        avx512_enabled = System.getProperty("avx512.enabled", "true")
        avx512_spr_enabled = System.getProperty("avx512_spr.enabled", "true")
        // This flag determines whether the CMake build system should apply a custom patch. It prevents build failures
        // when the cmakeJniLib task is run multiple times. If the build.lib.commit_patches is true, the CMake build
        // system skips applying the patch if the patches have been applied already. If build.lib.commit_patches is
        // false, the patches are always applied. To avoid patch conflicts, disable this flag manually after the first
        // run of buildJniLib
        apply_lib_patches = System.getProperty("build.lib.apply_patches", "true")
        // Flag to determine whether cmake build system should commit the patch or not. In automated build environments
        // set this to false. In dev environments, set to true. If false, repetitive execution of cmakeJniLib may fail.
        // To prevent this, set build.lib.apply_patches to false after the first cmakeJniLib run.
        commit_lib_patches = System.getProperty("build.lib.commit_patches", "true")

        version_tokens = opensearch_version.tokenize('-')
        opensearch_build = version_tokens[0] + '.0'
        plugin_no_snapshot = opensearch_build
        if (version_qualifier) {
            opensearch_build += "-${version_qualifier}"
            plugin_no_snapshot += "-${version_qualifier}"
        }
        if (isSnapshot) {
            opensearch_build += "-SNAPSHOT"
        }
        opensearch_no_snapshot = opensearch_build.replace("-SNAPSHOT","")
    }

    // This isn't applying from repositories.gradle so repeating git diff it here
    repositories {
        mavenLocal()
        maven { url "https://aws.oss.sonatype.org/content/repositories/snapshots" }
        mavenCentral()
        maven { url "https://plugins.gradle.org/m2/" }
    }

    dependencies {
        classpath "${opensearch_group}.gradle:build-tools:${opensearch_version}"
        configurations.all {
            resolutionStrategy {
                force("org.eclipse.platform:org.eclipse.core.runtime:4.29.0") // CVE for < 4.29
                force("org.eclipse.platform:org.eclipse.core.resources:4.20.0") // CVE for < 4.20
            }
        }
    }
}

//****************************************************************************/
// Build configurations
//****************************************************************************/

plugins {
    id 'java-library'
    id 'java-test-fixtures'
    id 'idea'
    id "com.diffplug.spotless" version "6.25.0" apply false
    id 'io.freefair.lombok' version '8.4'
    id "de.undercouch.download" version "5.3.0"
}

apply from: 'gradle/formatting.gradle'
apply plugin: 'opensearch.opensearchplugin'
apply plugin: 'opensearch.rest-test'
apply plugin: 'opensearch.pluginzip'
apply plugin: 'opensearch.repositories'


def opensearch_tmp_dir = rootProject.file('build/private/opensearch_tmp').absoluteFile
opensearch_tmp_dir.mkdirs()

ext {
    projectSubstitutions = [:]

    configureSecurityPlugin = { OpenSearchCluster cluster ->
        configurations.zipArchive.asFileTree.each {
            cluster.plugin(provider(new Callable<RegularFile>() {
                @Override
                RegularFile call() throws Exception {
                    return new RegularFile() {
                        @Override
                        File getAsFile() {
                            return it
                        }
                    }
                }
            }))
        }

        cluster.getNodes().forEach { node ->
            var creds = node.getCredentials()
            if (creds.isEmpty()) {
                creds.add(Map.of('username', 'admin', 'password', 'admin'))
            } else {
                creds.get(0).putAll(Map.of('username', 'admin', 'password', 'admin'))
            }
        }

        // Config below including files are copied from security demo configuration
        ['esnode.pem', 'esnode-key.pem', 'root-ca.pem'].forEach { file ->
            File local = Paths.get(opensearch_tmp_dir.absolutePath, file).toFile()
            download.run {
                src "https://raw.githubusercontent.com/opensearch-project/security/main/bwc-test/src/test/resources/security/" + file
                dest local
                overwrite false
            }
            cluster.extraConfigFile(file, local)
        }

        // This configuration is copied from the security plugins demo install:
        // https://github.com/opensearch-project/security/blob/2.11.1.0/tools/install_demo_configuration.sh#L365-L388
        cluster.setting("plugins.security.ssl.transport.pemcert_filepath", "esnode.pem")
        cluster.setting("plugins.security.ssl.transport.pemkey_filepath", "esnode-key.pem")
        cluster.setting("plugins.security.ssl.transport.pemtrustedcas_filepath", "root-ca.pem")
        cluster.setting("plugins.security.ssl.transport.enforce_hostname_verification", "false")
        cluster.setting("plugins.security.ssl.http.enabled", "true")
        cluster.setting("plugins.security.ssl.http.pemcert_filepath", "esnode.pem")
        cluster.setting("plugins.security.ssl.http.pemkey_filepath", "esnode-key.pem")
        cluster.setting("plugins.security.ssl.http.pemtrustedcas_filepath", "root-ca.pem")
        cluster.setting("plugins.security.allow_unsafe_democertificates", "true")
        cluster.setting("plugins.security.allow_default_init_securityindex", "true")
        cluster.setting("plugins.security.unsupported.inject_user.enabled", "true")

        cluster.setting("plugins.security.authcz.admin_dn", "\n- CN=kirk,OU=client,O=client,L=test, C=de")
        cluster.setting('plugins.security.restapi.roles_enabled', '["all_access", "security_rest_api_access"]')
        cluster.setting('plugins.security.system_indices.enabled', "true")
        cluster.setting('plugins.security.system_indices.indices', '[' +
                '".plugins-ml-config", ' +
                '".plugins-ml-connector", ' +
                '".plugins-ml-model-group", ' +
                '".plugins-ml-model", ".plugins-ml-task", ' +
                '".plugins-ml-conversation-meta", ' +
                '".plugins-ml-conversation-interactions", ' +
                '".opendistro-alerting-config", ' +
                '".opendistro-alerting-alert*", ' +
                '".opendistro-anomaly-results*", ' +
                '".opendistro-anomaly-detector*", ' +
                '".opendistro-anomaly-checkpoints", ' +
                '".opendistro-anomaly-detection-state", ' +
                '".opendistro-reports-*", ' +
                '".opensearch-notifications-*", ' +
                '".opensearch-notebooks", ' +
                '".opensearch-observability", ' +
                '".ql-datasources", ' +
                '".opendistro-asynchronous-search-response*", ' +
                '".replication-metadata-store", ' +
                '".opensearch-knn-models", ' +
                '".geospatial-ip2geo-data*"' +
                ']'
        )
        cluster.setSecure(true)
    }
    propertyKeys = [
        breaker: [
            useRealMemory: 'tests.opensearch.indices.breaker.total.use_real_memory'
        ]
    ]
}

def getBreakerSetting() {
    return System.getProperty(propertyKeys.breaker.useRealMemory, 'true')
}

allprojects {

    group = 'org.opensearch'
    version = opensearch_version.tokenize('-')[0] + '.0'
    if (version_qualifier) {
        version += "-${version_qualifier}"
    }
    if (isSnapshot) {
        version += "-SNAPSHOT"
    }
    apply from: rootProject.file('build-tools/repositories.gradle').absoluteFile
    plugins.withId('java') {
        sourceCompatibility = targetCompatibility = "21"
    }

    afterEvaluate {
        project.dependencyLicenses.enabled = false
        project.thirdPartyAudit.enabled = false
        project.loggerUsageCheck.enabled = false
        project.forbiddenApis.ignoreFailures = true
        project.forbiddenPatterns {
            setEnabled(false)
        }
        project.testingConventions.enabled = false
        project.validateNebulaPom.enabled = false
        project.licenseFile = rootProject.file('LICENSE.txt')
        project.noticeFile = rootProject.file('NOTICE.txt')
        project.forbiddenApis.ignoreFailures = true
    }
}

configurations {
    zipArchive
}

publishing {
    repositories {
        maven {
            name = "Snapshots"
            url = "https://aws.oss.sonatype.org/content/repositories/snapshots"
            credentials {
                username "$System.env.SONATYPE_USERNAME"
                password "$System.env.SONATYPE_PASSWORD"
            }
        }
    }
    publications {
        pluginZip(MavenPublication) { publication ->
            pom {
                name = "opensearch-knn"
                description = "OpenSearch k-NN plugin"
                groupId = "org.opensearch.plugin"
                licenses {
                    license {
                        name = "The Apache License, Version 2.0"
                        url = "http://www.apache.org/licenses/LICENSE-2.0.txt"
                    }
                }
                developers {
                    developer {
                        name = "OpenSearch"
                        url = "https://github.com/opensearch-project/k-NN"
                    }
                }
            }
        }
    }
}

compileJava {
    options.compilerArgs.addAll(["-processor", 'lombok.launch.AnnotationProcessorHider$AnnotationProcessor'])
}
compileTestJava {
    options.compilerArgs.addAll(["-processor", 'lombok.launch.AnnotationProcessorHider$AnnotationProcessor'])
}
compileTestFixturesJava {
    options.compilerArgs.addAll(["-processor", 'lombok.launch.AnnotationProcessorHider$AnnotationProcessor'])
}

def usingRemoteCluster = System.properties.containsKey('tests.rest.cluster') || System.properties.containsKey('tests.cluster')
def usingMultiNode = project.properties.containsKey('numNodes')
// Only apply jacoco test coverage if we are running a local single node cluster
def integTestDependOnJniLib = false
if (!usingRemoteCluster) {
    integTestDependOnJniLib = true
    if (!usingMultiNode) {
        apply from: 'build-tools/knnplugin-coverage.gradle'
    }
}

check.dependsOn spotlessCheck
check.dependsOn jacocoTestReport

opensearchplugin {
    name 'opensearch-knn'
    // zip file name and plugin name in ${opensearch.plugin.name} read by OpenSearch when plugin loading
    description 'OpenSearch k-NN plugin'
    classname 'org.opensearch.knn.plugin.KNNPlugin'
    extendedPlugins = ['lang-painless']
    licenseFile = rootProject.file('LICENSE.txt')
    noticeFile = rootProject.file('NOTICE.txt')
}

tasks.named("integTest").configure {
    it.dependsOn(project.tasks.named("bundlePlugin"))
}

task release(type: Copy, group: 'build') {
    dependsOn project.tasks.build
    from(zipTree(project.tasks.bundlePlugin.outputs.files.getSingleFile()))
    into "build/plugins/opensearch-knn"
    includeEmptyDirs = false
    eachFile { it.path = it.path - "opensearch/" }
}


//****************************************************************************/
// Dependencies
//****************************************************************************/
dependencies {
    api "org.opensearch:opensearch:${opensearch_version}"
    api project(":remote-index-build-client")
    compileOnly "org.opensearch.plugin:opensearch-scripting-painless-spi:${versions.opensearch}"
    api group: 'com.google.guava', name: 'failureaccess', version:'1.0.1'
    api group: 'com.google.guava', name: 'guava', version:'32.1.3-jre'
    api group: 'commons-lang', name: 'commons-lang', version: '2.6'
    testFixturesImplementation "org.opensearch.test:framework:${opensearch_version}"
    testImplementation group: 'net.bytebuddy', name: 'byte-buddy', version: "${versions.bytebuddy}"
    testImplementation group: 'org.objenesis', name: 'objenesis', version: '3.3'
    testImplementation group: 'net.bytebuddy', name: 'byte-buddy-agent', version: "${versions.bytebuddy}"
    // json-path 2.9.0 depends on slf4j 2.0.11, which conflicts with the version used by OpenSearch core.
    // Excluding slf4j here since json-path is only used for testing, and logging failures in this context are acceptable.
    testFixturesImplementation('com.jayway.jsonpath:json-path:2.9.0') {
        exclude group: 'org.slf4j', module: 'slf4j-api'
        exclude group: 'net.minidev', module: 'json-smart'
    }
    // Explicitly include a safe version of json-smart for test fixtures
    testFixturesImplementation group: 'net.minidev', name: 'json-smart', version: "${versions.json_smart}"
    testFixturesImplementation "org.opensearch:common-utils:${version}"
    implementation 'com.github.oshi:oshi-core:6.4.13'
<<<<<<< HEAD
    implementation 'org.apache.commons:commons-math3:3.6.1'
=======
>>>>>>> 00addee0
    api "net.java.dev.jna:jna:${versions.jna}"
    api "net.java.dev.jna:jna-platform:${versions.jna}"
    // OpenSearch core is using slf4j 1.7.36. Therefore, we cannot change the version here.
    implementation 'org.slf4j:slf4j-api:1.7.36'
    zipArchive group: 'org.opensearch.plugin', name:'opensearch-security', version: "${opensearch_build}"
}

task windowsPatches(type:Exec) {
    commandLine 'cmd', '/c', "Powershell -File $rootDir\\scripts\\windowsScript.ps1"
}

tasks.register('cmakeJniLib', Exec) {
    def args = []
    args.add("cmake")
    args.add("-S jni") // CMakelists.txt directory
    args.add("-B jni/build") // Build directory
    args.add("-DKNN_PLUGIN_VERSION=${opensearch_version}")
    args.add("-DAVX2_ENABLED=${avx2_enabled}")
    args.add("-DAVX512_ENABLED=${avx512_enabled}")
    args.add("-DAVX512_SPR_ENABLED=${avx512_spr_enabled}")
    args.add("-DCOMMIT_LIB_PATCHES=${commit_lib_patches}")
    args.add("-DAPPLY_LIB_PATCHES=${apply_lib_patches}")
    def javaHome = Jvm.current().getJavaHome()
    logger.lifecycle("Java home directory used by gradle: $javaHome")
    if (Os.isFamily(Os.FAMILY_WINDOWS)) {
        dependsOn windowsPatches
        args.add("-G")
        args.add("Unix Makefiles")
        args.add("-DBLAS_LIBRARIES=$rootDir\\src\\main\\resources\\windowsDependencies\\libopenblas.dll")
        args.add("-DLAPACK_LIBRARIES=$rootDir\\src\\main\\resources\\windowsDependencies\\libopenblas.dll")
    }

    // Print the command that will be executed
    logger.lifecycle("CMake command: ${args.join(' ')}")
    def outputStream = new ByteArrayOutputStream()
    commandLine args
    standardOutput = outputStream
}

// Makes sure that `./gradlew clean` removes all JNI build artifacts
tasks.clean.doFirst {
    // Delete JNI build directory
    delete "${projectDir}/jni/build"
}

tasks.register('buildJniLib', Exec) {
    dependsOn cmakeJniLib
    def args = []
    args.add("cmake")
    args.add("--build")
    args.add("jni/build")
    args.add("--target")
    def knn_libs = ['opensearchknn_faiss', 'opensearchknn_common', 'opensearchknn_nmslib']
    if (project.hasProperty('knn_libs')) {
        knn_libs = ['opensearchknn_common'] + project.knn_libs.split(',').collect { it.trim() }
    }
    args.addAll(knn_libs)
    args.add("--parallel")
    args.add("${nproc_count}")
    logger.lifecycle("Build command: ${args.join(' ')}")
    commandLine args
}

test {
    dependsOn buildJniLib
    systemProperty 'tests.security.manager', 'false'
    systemProperty "java.library.path", "$rootDir/jni/build/release"
    //this change enables mockito-inline that supports mocking of static classes/calls
    systemProperty "jdk.attach.allowAttachSelf", true
    if (Os.isFamily(Os.FAMILY_WINDOWS)) {
        // Add the paths of built JNI libraries and its dependent libraries to PATH variable in System variables
        environment('PATH', System.getenv('PATH') + ";$rootDir/jni/build/release" + ";$rootDir/src/main/resources/windowsDependencies")
    }
}

def _numNodes = findProperty('numNodes') as Integer ?: 1
integTest {
    if (integTestDependOnJniLib) {
        dependsOn buildJniLib
    }
    systemProperty 'tests.security.manager', 'false'
    systemProperty 'java.io.tmpdir', opensearch_tmp_dir.absolutePath
    systemProperty "java.library.path", "$rootDir/jni/build/release"
    systemProperty "tests.path.repo", "${buildDir}/testSnapshotFolder"
    // allows integration test classes to access test resource from project root path
    systemProperty('project.root', project.rootDir.absolutePath)

    var is_https = System.getProperty("https")
    var user = System.getProperty("user")
    var password = System.getProperty("password")

    if (System.getProperty("security.enabled") != null) {
        // If security is enabled, set is_https/user/password defaults
        is_https = is_https == null ? "true" : is_https
        user = user == null ? "admin" : user
        password = password == null ? "admin" : password
    }

    systemProperty("https", is_https)
    systemProperty("user", user)
    systemProperty("password", password)
    systemProperty("test.exhaustive", System.getProperty("test.exhaustive"))

    doFirst {
        // Tell the test JVM if the cluster JVM is running under a debugger so that tests can
        // use longer timeouts for requests.
        def isDebuggingCluster = getDebug() || System.getProperty("test.debug") != null
        systemProperty 'cluster.debug', isDebuggingCluster
        // Set number of nodes system property to be used in tests
        systemProperty 'cluster.number_of_nodes', "${_numNodes}"
        // There seems to be an issue when running multi node run or integ tasks with unicast_hosts
        // not being written, the waitForAllConditions ensures it's written
        getClusters().forEach { cluster ->
            cluster.waitForAllConditions()
        }
    }

    // The -Ddebug.es option makes the cluster debuggable; this makes the tests debuggable
    if (System.getProperty("test.debug") != null) {
        jvmArgs '-agentlib:jdwp=transport=dt_socket,server=n,suspend=y,address=8000'
    }
    systemProperty propertyKeys.breaker.useRealMemory, getBreakerSetting()
}

testClusters.integTest {
    testDistribution = "ARCHIVE"

    //Used for circuit breaker integration tests
    setting 'node.attr.knn_cb_tier', 'integ'

    // Optionally install security
    if (System.getProperty("security.enabled") != null) {
        configureSecurityPlugin(testClusters.integTest)
    }

    plugin(project.tasks.bundlePlugin.archiveFile)
    if (Os.isFamily(Os.FAMILY_WINDOWS)) {
        // Add the paths of built JNI libraries and its dependent libraries to PATH variable in System variables
        environment('PATH', System.getenv('PATH') + ";$rootDir/jni/build/release" + ";$rootDir/src/main/resources/windowsDependencies")
    }


    // Cluster shrink exception thrown if we try to set numberOfNodes to 1, so only apply if > 1
    if (_numNodes > 1) numberOfNodes = _numNodes
    // When running integration tests it doesn't forward the --debug-jvm to the cluster anymore
    // i.e. we have to use a custom property to flag when we want to debug opensearch JVM
    // since we also support multi node integration tests we increase debugPort per node
    if (System.getProperty("cluster.debug") != null) {
        def debugPort = 5005
        nodes.forEach { node ->
            node.jvmArgs("-agentlib:jdwp=transport=dt_socket,server=n,suspend=y,address=${debugPort}")
            debugPort += 1
        }
    }
    systemProperty("java.library.path", "$rootDir/jni/build/release")
    final testSnapshotFolder = file("${buildDir}/testSnapshotFolder")
    testSnapshotFolder.mkdirs()
    setting 'path.repo', "${buildDir}/testSnapshotFolder"
    systemProperty propertyKeys.breaker.useRealMemory, getBreakerSetting()
}

task integTestRemote(type: RestIntegTestTask) {
    testClassesDirs = sourceSets.test.output.classesDirs
    classpath = sourceSets.test.runtimeClasspath

    systemProperty "https", System.getProperty("https")
    systemProperty "user", System.getProperty("user")
    systemProperty "password", System.getProperty("password")

    systemProperty 'cluster.number_of_nodes', "${_numNodes}"

    systemProperty 'tests.security.manager', 'false'
    systemProperty("test.exhaustive", System.getProperty("test.exhaustive"))

    // Run tests with remote cluster only if rest case is defined
    if (System.getProperty("tests.rest.cluster") != null) {
        filter {
            includeTestsMatching "org.opensearch.knn.*IT"
        }
    }
}

run {
    useCluster project.testClusters.integTest
    dependsOn buildJniLib
    doFirst {
        // There seems to be an issue when running multi node run or integ tasks with unicast_hosts
        // not being written, the waitForAllConditions ensures it's written
        getClusters().forEach { cluster ->
            cluster.waitForAllConditions()
        }
    }
}

// updateVersion: Task to auto increment to the next development iteration
task updateVersion {
    onlyIf { System.getProperty('newVersion') }
    doLast {
        ext.newVersion = System.getProperty('newVersion')
        println "Setting version to ${newVersion}."
        // String tokenization to support -SNAPSHOT
        // Include the required files that needs to be updated with new Version
        ant.replaceregexp(match: opensearch_version.tokenize('-')[0], replace: newVersion.tokenize('-')[0], flags:'g', byline:true) {
            fileset(dir: projectDir) {
                // Include the required files that needs to be updated with new Version
                include(name: ".github/workflows/backwards_compatibility_tests_workflow.yml")
            }
        }
        ant.replaceregexp(file:'build.gradle', match: '"opensearch.version", "\\d.*"', replace: '"opensearch.version", "' + newVersion.tokenize('-')[0] + '-SNAPSHOT"', flags:'g', byline:true)

        ext.os_version_without_snapshot = opensearch_version.tokenize('-')[0]
        ext.os_version_major = os_version_without_snapshot.tokenize('.')[0]
        ext.os_version_minor = os_version_without_snapshot.tokenize('.')[1]
        ext.os_version_patch = os_version_without_snapshot.tokenize('.')[2]
        // This condition will check if the BWC workflow is already updated or not and will run next steps if not updated
        if (!fileTree(".github/workflows/backwards_compatibility_tests_workflow.yml").getSingleFile().text.contains(os_version_without_snapshot)) {
            // Extract the oldBWCVersion from the existing OpenSearch Version (oldBWCVersion = major . (minor-1) . patch)
            ext.oldBWCVersion = os_version_major + '.' + Integer.toString(Integer.valueOf(os_version_minor) - 1) + '.' + os_version_patch
            // Include the current OpenSearch Version before version bump to the bwc_version matrix
            ant.replaceregexp(file:".github/workflows/backwards_compatibility_tests_workflow.yml", match: oldBWCVersion, replace: oldBWCVersion + '", "' + opensearch_version.tokenize('-')[0], flags:'g', byline:true)
        }
    }
}<|MERGE_RESOLUTION|>--- conflicted
+++ resolved
@@ -321,10 +321,7 @@
     testFixturesImplementation group: 'net.minidev', name: 'json-smart', version: "${versions.json_smart}"
     testFixturesImplementation "org.opensearch:common-utils:${version}"
     implementation 'com.github.oshi:oshi-core:6.4.13'
-<<<<<<< HEAD
     implementation 'org.apache.commons:commons-math3:3.6.1'
-=======
->>>>>>> 00addee0
     api "net.java.dev.jna:jna:${versions.jna}"
     api "net.java.dev.jna:jna-platform:${versions.jna}"
     // OpenSearch core is using slf4j 1.7.36. Therefore, we cannot change the version here.
