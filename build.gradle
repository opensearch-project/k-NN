--- conflicted
+++ resolved
@@ -18,11 +18,8 @@
         opensearch_group = "org.opensearch"
         isSnapshot = "true" == System.getProperty("build.snapshot", "true")
         simd_enabled = System.getProperty("simd.enabled", "true")
-<<<<<<< HEAD
+        nproc_count = System.getProperty("nproc.count", "1")
         avx512_enabled = System.getProperty("avx512.enabled", "false")
-=======
-        nproc_count = System.getProperty("nproc.count", "1")
->>>>>>> cbc63436
         // This flag determines whether the CMake build system should apply a custom patch. It prevents build failures
         // when the cmakeJniLib task is run multiple times. If the build.lib.commit_patches is true, the CMake build
         // system skips applying the patch if the patches have been applied already. If build.lib.commit_patches is
