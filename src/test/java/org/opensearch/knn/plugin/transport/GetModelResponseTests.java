/*
 * SPDX-License-Identifier: Apache-2.0
 *
 * The OpenSearch Contributors require contributions made to
 * this file be licensed under the Apache-2.0 license or a
 * compatible open source license.
 *
 * Modifications Copyright OpenSearch Contributors. See
 * GitHub history for details.
 */

package org.opensearch.knn.plugin.transport;

import org.opensearch.common.Strings;
import org.opensearch.common.io.stream.BytesStreamOutput;
import org.opensearch.core.xcontent.XContentBuilder;
import org.opensearch.common.xcontent.XContentFactory;
import org.opensearch.knn.KNNTestCase;
import org.opensearch.knn.index.SpaceType;
import org.opensearch.knn.index.util.KNNEngine;
import org.opensearch.knn.indices.Model;
import org.opensearch.knn.indices.ModelMetadata;
import org.opensearch.knn.indices.ModelState;

import java.io.IOException;

public class GetModelResponseTests extends KNNTestCase {

    private ModelMetadata getModelMetadata(ModelState state) {
        return new ModelMetadata(KNNEngine.DEFAULT, SpaceType.DEFAULT, 4, state, "2021-03-27 10:15:30 AM +05:30", "test model", "");
    }

    public void testStreams() throws IOException {
        String modelId = "test-model";
        byte[] testModelBlob = "hello".getBytes();
        Model model = new Model(getModelMetadata(ModelState.CREATED), testModelBlob, modelId);
        GetModelResponse getModelResponse = new GetModelResponse(model);
        BytesStreamOutput streamOutput = new BytesStreamOutput();
        getModelResponse.writeTo(streamOutput);
        GetModelResponse getModelResponseCopy = new GetModelResponse(streamOutput.bytes().streamInput());
        assertEquals(getModelResponse.getModel(), getModelResponseCopy.getModel());
    }

    public void testXContent() throws IOException {
        String modelId = "test-model";
        byte[] testModelBlob = "hello".getBytes();
        Model model = new Model(getModelMetadata(ModelState.CREATED), testModelBlob, modelId);
        GetModelResponse getModelResponse = new GetModelResponse(model);
        String expectedResponseString =
<<<<<<< HEAD
                "{\"model_id\":\"test-model\",\"model_blob\":\"aGVsbG8=\",\"state\":\"created\",\"timestamp\":\"2021-03-27 10:15:30 AM +05:30\",\"description\":\"test model\",\"error\":\"\",\"space_type\":\"l2\",\"dimension\":4,\"engine\":\"nmslib\"}";
=======
            "{\"model_id\":\"test-model\",\"model_blob\":\"aGVsbG8=\",\"state\":\"created\",\"timestamp\":\"2021-03-27 10:15:30 AM +05:30\",\"description\":\"test model\",\"error\":\"\",\"space_type\":\"l2\",\"dimension\":4,\"engine\":\"nmslib\"}";
>>>>>>> 0d97aba8
        XContentBuilder xContentBuilder = XContentFactory.jsonBuilder();
        getModelResponse.toXContent(xContentBuilder, null);
        assertEquals(expectedResponseString, Strings.toString(xContentBuilder));
    }

    public void testXContentWithNoModelBlob() throws IOException {
        String modelId = "test-model";
        Model model = new Model(getModelMetadata(ModelState.FAILED), null, modelId);
        GetModelResponse getModelResponse = new GetModelResponse(model);
        String expectedResponseString =
<<<<<<< HEAD
                "{\"model_id\":\"test-model\",\"model_blob\":\"\",\"state\":\"failed\",\"timestamp\":\"2021-03-27 10:15:30 AM +05:30\",\"description\":\"test model\",\"error\":\"\",\"space_type\":\"l2\",\"dimension\":4,\"engine\":\"nmslib\"}";
=======
            "{\"model_id\":\"test-model\",\"model_blob\":\"\",\"state\":\"failed\",\"timestamp\":\"2021-03-27 10:15:30 AM +05:30\",\"description\":\"test model\",\"error\":\"\",\"space_type\":\"l2\",\"dimension\":4,\"engine\":\"nmslib\"}";
>>>>>>> 0d97aba8
        XContentBuilder xContentBuilder = XContentFactory.jsonBuilder();
        getModelResponse.toXContent(xContentBuilder, null);
        assertEquals(expectedResponseString, Strings.toString(xContentBuilder));
    }
}<|MERGE_RESOLUTION|>--- conflicted
+++ resolved
@@ -47,11 +47,7 @@
         Model model = new Model(getModelMetadata(ModelState.CREATED), testModelBlob, modelId);
         GetModelResponse getModelResponse = new GetModelResponse(model);
         String expectedResponseString =
-<<<<<<< HEAD
-                "{\"model_id\":\"test-model\",\"model_blob\":\"aGVsbG8=\",\"state\":\"created\",\"timestamp\":\"2021-03-27 10:15:30 AM +05:30\",\"description\":\"test model\",\"error\":\"\",\"space_type\":\"l2\",\"dimension\":4,\"engine\":\"nmslib\"}";
-=======
             "{\"model_id\":\"test-model\",\"model_blob\":\"aGVsbG8=\",\"state\":\"created\",\"timestamp\":\"2021-03-27 10:15:30 AM +05:30\",\"description\":\"test model\",\"error\":\"\",\"space_type\":\"l2\",\"dimension\":4,\"engine\":\"nmslib\"}";
->>>>>>> 0d97aba8
         XContentBuilder xContentBuilder = XContentFactory.jsonBuilder();
         getModelResponse.toXContent(xContentBuilder, null);
         assertEquals(expectedResponseString, Strings.toString(xContentBuilder));
@@ -62,11 +58,7 @@
         Model model = new Model(getModelMetadata(ModelState.FAILED), null, modelId);
         GetModelResponse getModelResponse = new GetModelResponse(model);
         String expectedResponseString =
-<<<<<<< HEAD
-                "{\"model_id\":\"test-model\",\"model_blob\":\"\",\"state\":\"failed\",\"timestamp\":\"2021-03-27 10:15:30 AM +05:30\",\"description\":\"test model\",\"error\":\"\",\"space_type\":\"l2\",\"dimension\":4,\"engine\":\"nmslib\"}";
-=======
             "{\"model_id\":\"test-model\",\"model_blob\":\"\",\"state\":\"failed\",\"timestamp\":\"2021-03-27 10:15:30 AM +05:30\",\"description\":\"test model\",\"error\":\"\",\"space_type\":\"l2\",\"dimension\":4,\"engine\":\"nmslib\"}";
->>>>>>> 0d97aba8
         XContentBuilder xContentBuilder = XContentFactory.jsonBuilder();
         getModelResponse.toXContent(xContentBuilder, null);
         assertEquals(expectedResponseString, Strings.toString(xContentBuilder));
