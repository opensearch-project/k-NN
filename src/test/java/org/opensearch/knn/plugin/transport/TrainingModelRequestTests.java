/*
 * SPDX-License-Identifier: Apache-2.0
 *
 * The OpenSearch Contributors require contributions made to
 * this file be licensed under the Apache-2.0 license or a
 * compatible open source license.
 *
 * Modifications Copyright OpenSearch Contributors. See
 * GitHub history for details.
 */

package org.opensearch.knn.plugin.transport;

import com.google.common.collect.ImmutableMap;
import org.opensearch.Version;
import org.opensearch.action.ActionRequestValidationException;
import org.opensearch.cluster.ClusterState;
import org.opensearch.cluster.metadata.IndexMetadata;
import org.opensearch.cluster.metadata.MappingMetadata;
import org.opensearch.cluster.metadata.Metadata;
import org.opensearch.cluster.node.DiscoveryNodes;
import org.opensearch.cluster.service.ClusterService;
import org.opensearch.common.ValidationException;
import org.opensearch.common.io.stream.BytesStreamOutput;
import org.opensearch.knn.KNNTestCase;
import org.opensearch.knn.common.KNNConstants;
import org.opensearch.knn.index.engine.KNNMethodContext;
import org.opensearch.knn.index.engine.MethodComponentContext;
import org.opensearch.knn.index.VectorDataType;
import org.opensearch.knn.index.mapper.CompressionLevel;
import org.opensearch.knn.index.mapper.KNNVectorFieldMapper;
import org.opensearch.knn.index.SpaceType;
import org.opensearch.knn.index.engine.KNNEngine;
import org.opensearch.knn.index.mapper.Mode;
import org.opensearch.knn.indices.ModelDao;
import org.opensearch.knn.indices.ModelMetadata;
import org.opensearch.knn.indices.ModelState;

import java.io.IOException;
import java.time.ZoneOffset;
import java.time.ZonedDateTime;
import java.util.Arrays;
import java.util.Collections;
import java.util.List;
import java.util.Map;

import static org.mockito.ArgumentMatchers.any;
import static org.mockito.Mockito.mock;
import static org.mockito.Mockito.when;

public class TrainingModelRequestTests extends KNNTestCase {

    public void testStreams() throws IOException {
        String modelId = "test-model-id";
        KNNMethodContext knnMethodContext = getDefaultKNNMethodContext();
        int dimension = 10;
        String trainingIndex = "test-training-index";
        String trainingField = "test-training-field";
        String preferredNode = "test-preferred-node";
        String description = "some test description";

        TrainingModelRequest original1 = new TrainingModelRequest(
            modelId,
            knnMethodContext,
            dimension,
            trainingIndex,
            trainingField,
            preferredNode,
            description,
            VectorDataType.DEFAULT,
            Mode.NOT_CONFIGURED,
            CompressionLevel.NOT_CONFIGURED
        );

        BytesStreamOutput streamOutput = new BytesStreamOutput();
        original1.writeTo(streamOutput);
        TrainingModelRequest copy1 = new TrainingModelRequest(streamOutput.bytes().streamInput());

        assertEquals(original1.getModelId(), copy1.getModelId());
        assertEquals(original1.getKnnMethodContext(), copy1.getKnnMethodContext());
        assertEquals(original1.getDimension(), copy1.getDimension());
        assertEquals(original1.getTrainingIndex(), copy1.getTrainingIndex());
        assertEquals(original1.getTrainingField(), copy1.getTrainingField());
        assertEquals(original1.getPreferredNodeId(), copy1.getPreferredNodeId());
        assertEquals(original1.getVectorDataType(), copy1.getVectorDataType());
        assertEquals(original1.getMode(), copy1.getMode());
        assertEquals(original1.getCompressionLevel(), copy1.getCompressionLevel());

        // Also, check when preferred node and model id and description are null
        TrainingModelRequest original2 = new TrainingModelRequest(
            null,
            knnMethodContext,
            dimension,
            trainingIndex,
            trainingField,
            null,
            null,
            VectorDataType.DEFAULT,
            Mode.NOT_CONFIGURED,
            CompressionLevel.NOT_CONFIGURED
        );

        streamOutput = new BytesStreamOutput();
        original2.writeTo(streamOutput);
        TrainingModelRequest copy2 = new TrainingModelRequest(streamOutput.bytes().streamInput());

        assertEquals(original2.getModelId(), copy2.getModelId());
        assertEquals(original2.getKnnMethodContext(), copy2.getKnnMethodContext());
        assertEquals(original2.getDimension(), copy2.getDimension());
        assertEquals(original2.getTrainingIndex(), copy2.getTrainingIndex());
        assertEquals(original2.getTrainingField(), copy2.getTrainingField());
        assertEquals(original2.getPreferredNodeId(), copy2.getPreferredNodeId());
        assertEquals(original2.getVectorDataType(), copy2.getVectorDataType());
        assertEquals(original2.getMode(), copy2.getMode());
        assertEquals(original2.getCompressionLevel(), copy2.getCompressionLevel());

        TrainingModelRequest original3 = new TrainingModelRequest(
            null,
            knnMethodContext,
            dimension,
            trainingIndex,
            trainingField,
            null,
            null,
            VectorDataType.DEFAULT,
            Mode.ON_DISK,
            CompressionLevel.x32
        );

        streamOutput = new BytesStreamOutput();
        original3.writeTo(streamOutput);
        TrainingModelRequest copy3 = new TrainingModelRequest(streamOutput.bytes().streamInput());

        assertEquals(original3.getModelId(), copy3.getModelId());
        assertEquals(original3.getKnnMethodContext(), copy3.getKnnMethodContext());
        assertEquals(original3.getDimension(), copy3.getDimension());
        assertEquals(original3.getTrainingIndex(), copy3.getTrainingIndex());
        assertEquals(original3.getTrainingField(), copy3.getTrainingField());
        assertEquals(original3.getMode(), copy3.getMode());
        assertEquals(original3.getCompressionLevel(), copy3.getCompressionLevel());
    }

    public void testGetters() {
        String modelId = "test-model-id";
        KNNMethodContext knnMethodContext = getDefaultKNNMethodContext();
        int dimension = 10;
        String trainingIndex = "test-training-index";
        String trainingField = "test-training-field";
        String preferredNode = "test-preferred-node";
        String description = "some test description";
        int maxVectorCount = 100;
        int searchSize = 101;
        int trainingSetSizeInKB = 102;

        TrainingModelRequest trainingModelRequest = new TrainingModelRequest(
            modelId,
            knnMethodContext,
            dimension,
            trainingIndex,
            trainingField,
            preferredNode,
            description,
            VectorDataType.DEFAULT,
            Mode.NOT_CONFIGURED,
            CompressionLevel.NOT_CONFIGURED
        );

        trainingModelRequest.setMaximumVectorCount(maxVectorCount);
        trainingModelRequest.setSearchSize(searchSize);
        trainingModelRequest.setTrainingDataSizeInKB(trainingSetSizeInKB);

        assertEquals(modelId, trainingModelRequest.getModelId());
        assertEquals(knnMethodContext, trainingModelRequest.getKnnMethodContext());
        assertEquals(dimension, trainingModelRequest.getDimension());
        assertEquals(trainingIndex, trainingModelRequest.getTrainingIndex());
        assertEquals(trainingField, trainingModelRequest.getTrainingField());
        assertEquals(preferredNode, trainingModelRequest.getPreferredNodeId());
        assertEquals(description, trainingModelRequest.getDescription());
        assertEquals(maxVectorCount, trainingModelRequest.getMaximumVectorCount());
        assertEquals(searchSize, trainingModelRequest.getSearchSize());
        assertEquals(trainingSetSizeInKB, trainingModelRequest.getTrainingDataSizeInKB());
    }

    public void testValidation_invalid_modelIdAlreadyExists() {
        // Check that validation produces exception when the modelId passed in already has a model
        // associated with it

        // Setup the training request
        String modelId = "test-model-id";
        KNNMethodContext knnMethodContext = mock(KNNMethodContext.class);
        when(knnMethodContext.validate(any())).thenReturn(null);
        when(knnMethodContext.isTrainingRequired()).thenReturn(true);
        int dimension = 10;
        String trainingIndex = "test-training-index";
        String trainingField = "test-training-field";

        TrainingModelRequest trainingModelRequest = new TrainingModelRequest(
            modelId,
            knnMethodContext,
            dimension,
            trainingIndex,
            trainingField,
            null,
            null,
            VectorDataType.DEFAULT,
            Mode.NOT_CONFIGURED,
            CompressionLevel.NOT_CONFIGURED
        );

        // Mock the model dao to return metadata for modelId to recognize it is a duplicate
        ModelDao modelDao = mock(ModelDao.class);
        ModelMetadata modelMetadata = new ModelMetadata(
            KNNEngine.DEFAULT,
            SpaceType.L2,
            128,
            ModelState.CREATED,
            ZonedDateTime.now(ZoneOffset.UTC).toString(),
            "",
            "",
            "",
            MethodComponentContext.EMPTY,
            VectorDataType.DEFAULT,
<<<<<<< HEAD
            Version.CURRENT
=======
            Mode.NOT_CONFIGURED,
            CompressionLevel.NOT_CONFIGURED
>>>>>>> d4af93ed
        );
        when(modelDao.getMetadata(modelId)).thenReturn(modelMetadata);

        // ModelId is not added to model graveyard
        when(modelDao.isModelInGraveyard(modelId)).thenReturn(false);

        // This cluster service will result in no validation exceptions
        ClusterService clusterService = getClusterServiceForValidReturns(trainingIndex, trainingField, dimension);

        // Initialize static components with the mocks
        TrainingModelRequest.initialize(modelDao, clusterService);

        // Test that validation produces model already exists error message
        ActionRequestValidationException exception = trainingModelRequest.validate();
        assertNotNull(exception);
        List<String> validationErrors = exception.validationErrors();
        assertEquals(1, validationErrors.size());
        assertTrue(validationErrors.get(0).contains("already exists"));
    }

    // Check that the validation produces an exception when we are
    // training a model with modelId that is in model graveyard
    public void testValidation_blocked_modelId() {

        // Setup the training request
        String modelId = "test-model-id";
        KNNMethodContext knnMethodContext = mock(KNNMethodContext.class);
        when(knnMethodContext.validate(any())).thenReturn(null);
        when(knnMethodContext.isTrainingRequired()).thenReturn(true);
        int dimension = 10;
        String trainingIndex = "test-training-index";
        String trainingField = "test-training-field";

        TrainingModelRequest trainingModelRequest = new TrainingModelRequest(
            modelId,
            knnMethodContext,
            dimension,
            trainingIndex,
            trainingField,
            null,
            null,
            VectorDataType.DEFAULT,
            Mode.NOT_CONFIGURED,
            CompressionLevel.NOT_CONFIGURED
        );

        // Mock the model dao to return true to recognize that the modelId is in graveyard
        ModelDao modelDao = mock(ModelDao.class);
        when(modelDao.isModelInGraveyard(modelId)).thenReturn(true);

        // This cluster service will result in no validation exceptions
        ClusterService clusterService = getClusterServiceForValidReturns(trainingIndex, trainingField, dimension);

        // Initialize static components with the mocks
        TrainingModelRequest.initialize(modelDao, clusterService);

        // Test that validation produces an error message that modelId is being deleted
        ActionRequestValidationException exception = trainingModelRequest.validate();
        assertNotNull(exception);
        List<String> validationErrors = exception.validationErrors();
        assertEquals(1, validationErrors.size());
        assertTrue(validationErrors.get(0).contains("is being deleted"));
    }

    public void testValidation_invalid_invalidMethodContext() {
        // Check that validation produces exception when the method is invalid and does not require training

        // Setup the training request
        String modelId = "test-model-id";

        // Mock throwing an exception on validation
        KNNMethodContext knnMethodContext = mock(KNNMethodContext.class);
        String validationExceptionMessage = "knn method invalid";
        ValidationException validationException = new ValidationException();
        validationException.addValidationError(validationExceptionMessage);
        when(knnMethodContext.validate(any())).thenReturn(validationException);

        when(knnMethodContext.isTrainingRequired()).thenReturn(false);
        when(knnMethodContext.getMethodComponentContext()).thenReturn(MethodComponentContext.EMPTY);
        int dimension = 10;
        String trainingIndex = "test-training-index";
        String trainingField = "test-training-field";

        TrainingModelRequest trainingModelRequest = new TrainingModelRequest(
            modelId,
            knnMethodContext,
            dimension,
            trainingIndex,
            trainingField,
            null,
            null,
            VectorDataType.DEFAULT,
            Mode.NOT_CONFIGURED,
            CompressionLevel.NOT_CONFIGURED
        );

        // Mock the model dao to return null so that no exception is produced
        ModelDao modelDao = mock(ModelDao.class);
        when(modelDao.getMetadata(modelId)).thenReturn(null);

        // This cluster service will result in no validation exceptions
        ClusterService clusterService = getClusterServiceForValidReturns(trainingIndex, trainingField, dimension);

        // Initialize static components with the mocks
        TrainingModelRequest.initialize(modelDao, clusterService);

        // Test that validation produces model already exists error message
        ActionRequestValidationException exception = trainingModelRequest.validate();
        assertNotNull(exception);
        List<String> validationErrors = exception.validationErrors();
        assertEquals(2, validationErrors.size());
        assertTrue(validationErrors.get(0).contains(validationExceptionMessage));
        assertTrue(validationErrors.get(1).contains("Method does not require training."));
    }

    public void testValidation_invalid_trainingIndexDoesNotExist() {
        // Check that validation produces exception when the training index doesnt exist

        // Setup the training request
        String modelId = "test-model-id";

        KNNMethodContext knnMethodContext = mock(KNNMethodContext.class);
        when(knnMethodContext.validate(any())).thenReturn(null);

        when(knnMethodContext.isTrainingRequired()).thenReturn(true);
        int dimension = 10;
        String trainingIndex = "test-training-index";
        String trainingField = "test-training-field";

        TrainingModelRequest trainingModelRequest = new TrainingModelRequest(
            modelId,
            knnMethodContext,
            dimension,
            trainingIndex,
            trainingField,
            null,
            null,
            VectorDataType.DEFAULT,
            Mode.NOT_CONFIGURED,
            CompressionLevel.NOT_CONFIGURED
        );

        // Mock the model dao to return null so that no exception is produced
        ModelDao modelDao = mock(ModelDao.class);
        when(modelDao.getMetadata(modelId)).thenReturn(null);

        Metadata metadata = mock(Metadata.class);
        when(metadata.index(trainingIndex)).thenReturn(null);
        ClusterState clusterState = mock(ClusterState.class);
        when(clusterState.metadata()).thenReturn(metadata);
        ClusterService clusterService = mock(ClusterService.class);
        when(clusterService.state()).thenReturn(clusterState);

        // Initialize static components with the mocks
        TrainingModelRequest.initialize(modelDao, clusterService);

        // Test that validation produces model already exists error message
        ActionRequestValidationException exception = trainingModelRequest.validate();
        assertNotNull(exception);
        List<String> validationErrors = exception.validationErrors();
        assertEquals(1, validationErrors.size());
        assertTrue(validationErrors.get(0).contains("does not exist"));
    }

    public void testValidation_invalid_trainingFieldDoesNotExist() {
        // Check that validation produces exception when the training field doesnt exist

        // Setup the training request
        String modelId = "test-model-id";

        KNNMethodContext knnMethodContext = mock(KNNMethodContext.class);
        when(knnMethodContext.validate(any())).thenReturn(null);

        when(knnMethodContext.isTrainingRequired()).thenReturn(true);
        int dimension = 10;
        String trainingIndex = "test-training-index";
        String trainingField = "test-training-field";

        TrainingModelRequest trainingModelRequest = new TrainingModelRequest(
            modelId,
            knnMethodContext,
            dimension,
            trainingIndex,
            trainingField,
            null,
            null,
            VectorDataType.DEFAULT,
            Mode.NOT_CONFIGURED,
            CompressionLevel.NOT_CONFIGURED
        );

        // Mock the model dao to return null so that no exception is produced
        ModelDao modelDao = mock(ModelDao.class);
        when(modelDao.getMetadata(modelId)).thenReturn(null);

        // Return empty mapping so that training field does not exist
        MappingMetadata mappingMetadata = mock(MappingMetadata.class);
        when(mappingMetadata.getSourceAsMap()).thenReturn(Collections.emptyMap());
        IndexMetadata indexMetadata = mock(IndexMetadata.class);
        when(indexMetadata.mapping()).thenReturn(mappingMetadata);
        Metadata metadata = mock(Metadata.class);
        when(metadata.index(trainingIndex)).thenReturn(indexMetadata);
        ClusterState clusterState = mock(ClusterState.class);
        when(clusterState.metadata()).thenReturn(metadata);
        ClusterService clusterService = mock(ClusterService.class);
        when(clusterService.state()).thenReturn(clusterState);

        // Initialize static components with the mocks
        TrainingModelRequest.initialize(modelDao, clusterService);

        // Test that validation produces model already exists error message
        ActionRequestValidationException exception = trainingModelRequest.validate();
        assertNotNull(exception);
        List<String> validationErrors = exception.validationErrors();
        assertEquals(1, validationErrors.size());
        assertTrue(validationErrors.get(0).contains("does not exist"));
    }

    public void testValidation_invalid_trainingFieldNotKnnVector() {
        // Check that validation produces exception when field is not knn_vector

        // Setup the training request
        String modelId = "test-model-id";

        KNNMethodContext knnMethodContext = mock(KNNMethodContext.class);
        when(knnMethodContext.validate(any())).thenReturn(null);

        when(knnMethodContext.isTrainingRequired()).thenReturn(true);
        int dimension = 10;
        String trainingIndex = "test-training-index";
        String trainingField = "test-training-field";

        TrainingModelRequest trainingModelRequest = new TrainingModelRequest(
            modelId,
            knnMethodContext,
            dimension,
            trainingIndex,
            trainingField,
            null,
            null,
            VectorDataType.DEFAULT,
            Mode.NOT_CONFIGURED,
            CompressionLevel.NOT_CONFIGURED
        );

        // Mock the model dao to return null so that no exception is produced
        ModelDao modelDao = mock(ModelDao.class);
        when(modelDao.getMetadata(modelId)).thenReturn(null);

        // Return mapping with different type
        Map<String, Object> mappingMap = ImmutableMap.of(
            "properties",
            ImmutableMap.of(trainingField, ImmutableMap.of("type", "int", KNNConstants.DIMENSION, dimension))
        );
        MappingMetadata mappingMetadata = mock(MappingMetadata.class);
        when(mappingMetadata.getSourceAsMap()).thenReturn(mappingMap);
        IndexMetadata indexMetadata = mock(IndexMetadata.class);
        when(indexMetadata.mapping()).thenReturn(mappingMetadata);
        Metadata metadata = mock(Metadata.class);
        when(metadata.index(trainingIndex)).thenReturn(indexMetadata);
        ClusterState clusterState = mock(ClusterState.class);
        when(clusterState.metadata()).thenReturn(metadata);
        ClusterService clusterService = mock(ClusterService.class);
        when(clusterService.state()).thenReturn(clusterState);

        // Initialize static components with the mocks
        TrainingModelRequest.initialize(modelDao, clusterService);

        // Test that validation produces model already exists error message
        ActionRequestValidationException exception = trainingModelRequest.validate();
        assertNotNull(exception);
        List<String> validationErrors = exception.validationErrors();
        assertEquals(1, validationErrors.size());
        assertTrue(validationErrors.get(0).contains("not of type"));
    }

    public void testValidation_invalid_dimensionDoesNotMatch() {
        // Check that validation produces exception when dimension does not match

        // Setup the training request
        String modelId = "test-model-id";

        KNNMethodContext knnMethodContext = mock(KNNMethodContext.class);
        when(knnMethodContext.validate(any())).thenReturn(null);

        when(knnMethodContext.isTrainingRequired()).thenReturn(true);
        when(knnMethodContext.getMethodComponentContext()).thenReturn(MethodComponentContext.EMPTY);
        int dimension = 10;
        String trainingIndex = "test-training-index";
        String trainingField = "test-training-field";

        TrainingModelRequest trainingModelRequest = new TrainingModelRequest(
            modelId,
            knnMethodContext,
            dimension,
            trainingIndex,
            trainingField,
            null,
            null,
            VectorDataType.DEFAULT,
            Mode.NOT_CONFIGURED,
            CompressionLevel.NOT_CONFIGURED
        );

        // Mock the model dao to return null so that no exception is produced
        ModelDao modelDao = mock(ModelDao.class);
        when(modelDao.getMetadata(modelId)).thenReturn(null);

        // Return mapping with different dimension
        Map<String, Object> mappingMap = ImmutableMap.of(
            "properties",
            ImmutableMap.of(
                trainingField,
                ImmutableMap.of("type", KNNVectorFieldMapper.CONTENT_TYPE, KNNConstants.DIMENSION, dimension + 1)
            )
        );
        MappingMetadata mappingMetadata = mock(MappingMetadata.class);
        when(mappingMetadata.getSourceAsMap()).thenReturn(mappingMap);
        IndexMetadata indexMetadata = mock(IndexMetadata.class);
        when(indexMetadata.mapping()).thenReturn(mappingMetadata);
        Metadata metadata = mock(Metadata.class);
        when(metadata.index(trainingIndex)).thenReturn(indexMetadata);
        ClusterState clusterState = mock(ClusterState.class);
        when(clusterState.metadata()).thenReturn(metadata);
        ClusterService clusterService = mock(ClusterService.class);
        when(clusterService.state()).thenReturn(clusterState);

        // Initialize static components with the mocks
        TrainingModelRequest.initialize(modelDao, clusterService);

        // Test that validation produces model already exists error message
        ActionRequestValidationException exception = trainingModelRequest.validate();
        assertNotNull(exception);
        List<String> validationErrors = exception.validationErrors();
        assertEquals(1, validationErrors.size());
        assertTrue(validationErrors.get(0).contains("different from dimension"));
    }

    public void testValidation_invalid_preferredNodeDoesNotExist() {
        // Check that validation produces exception preferred node does not exist

        // Setup the training request
        String modelId = "test-model-id";
        KNNMethodContext knnMethodContext = mock(KNNMethodContext.class);
        when(knnMethodContext.validate(any())).thenReturn(null);
        when(knnMethodContext.isTrainingRequired()).thenReturn(true);
        when(knnMethodContext.getMethodComponentContext()).thenReturn(MethodComponentContext.EMPTY);
        int dimension = 10;
        String trainingIndex = "test-training-index";
        String trainingField = "test-training-field";
        String preferredNode = "preferred-node";

        TrainingModelRequest trainingModelRequest = new TrainingModelRequest(
            modelId,
            knnMethodContext,
            dimension,
            trainingIndex,
            trainingField,
            preferredNode,
            null,
            VectorDataType.DEFAULT,
            Mode.NOT_CONFIGURED,
            CompressionLevel.NOT_CONFIGURED
        );

        // Mock the model dao to return metadata for modelId to recognize it is a duplicate
        ModelDao modelDao = mock(ModelDao.class);
        when(modelDao.getMetadata(modelId)).thenReturn(null);

        // This cluster service mocking should not produce exception
        Map<String, Object> mappingMap = ImmutableMap.of(
            "properties",
            ImmutableMap.of(trainingField, ImmutableMap.of("type", KNNVectorFieldMapper.CONTENT_TYPE, KNNConstants.DIMENSION, dimension))
        );

        MappingMetadata mappingMetadata = mock(MappingMetadata.class);
        when(mappingMetadata.getSourceAsMap()).thenReturn(mappingMap);
        IndexMetadata indexMetadata = mock(IndexMetadata.class);
        when(indexMetadata.mapping()).thenReturn(mappingMetadata);
        Metadata metadata = mock(Metadata.class);
        when(metadata.index(trainingIndex)).thenReturn(indexMetadata);

        // Empty set of data nodes to produce exception
        DiscoveryNodes discoveryNodes = mock(DiscoveryNodes.class);
        when(discoveryNodes.getDataNodes()).thenReturn(Map.of());

        ClusterState clusterState = mock(ClusterState.class);
        when(clusterState.metadata()).thenReturn(metadata);
        when(clusterState.nodes()).thenReturn(discoveryNodes);

        ClusterService clusterService = mock(ClusterService.class);
        when(clusterService.state()).thenReturn(clusterState);

        // Initialize static components with the mocks
        TrainingModelRequest.initialize(modelDao, clusterService);

        // Test that validation produces model already exists error message
        ActionRequestValidationException exception = trainingModelRequest.validate();
        assertNotNull(exception);
        List<String> validationErrors = exception.validationErrors();
        assertEquals(1, validationErrors.size());
        assertTrue(validationErrors.get(0).contains("Preferred node"));
    }

    public void testValidation_invalid_descriptionToLong() {

        // Setup the training request
        String modelId = "test-model-id";
        KNNMethodContext knnMethodContext = mock(KNNMethodContext.class);
        when(knnMethodContext.validate(any())).thenReturn(null);
        when(knnMethodContext.isTrainingRequired()).thenReturn(true);
        when(knnMethodContext.getMethodComponentContext()).thenReturn(MethodComponentContext.EMPTY);
        int dimension = 10;
        String trainingIndex = "test-training-index";
        String trainingField = "test-training-field";
        String trainingFieldModeId = "training-field-model-id";

        char[] chars = new char[KNNConstants.MAX_MODEL_DESCRIPTION_LENGTH + 1];
        Arrays.fill(chars, 'a');
        String description = new String(chars);

        TrainingModelRequest trainingModelRequest = new TrainingModelRequest(
            modelId,
            knnMethodContext,
            dimension,
            trainingIndex,
            trainingField,
            null,
            description,
            VectorDataType.DEFAULT,
            Mode.NOT_CONFIGURED,
            CompressionLevel.NOT_CONFIGURED
        );

        // Mock the model dao to return metadata for modelId to recognize it is a duplicate
        ModelMetadata trainingFieldModelMetadata = mock(ModelMetadata.class);
        when(trainingFieldModelMetadata.getDimension()).thenReturn(dimension);

        ModelDao modelDao = mock(ModelDao.class);
        when(modelDao.getMetadata(modelId)).thenReturn(null);
        when(modelDao.getMetadata(trainingFieldModeId)).thenReturn(trainingFieldModelMetadata);

        // Cluster service that wont produce validation exception
        ClusterService clusterService = getClusterServiceForValidReturns(trainingIndex, trainingField, dimension);

        // Initialize static components with the mocks
        TrainingModelRequest.initialize(modelDao, clusterService);

        // Test that validation produces model already exists error message
        ActionRequestValidationException exception = trainingModelRequest.validate();
        assertNotNull(exception);
        List<String> validationErrors = exception.validationErrors();
        assertEquals(1, validationErrors.size());
        assertTrue(validationErrors.get(0).contains("Description exceeds limit"));
    }

    public void testValidation_valid_trainingIndexBuiltFromMethod() {
        // This cluster service will result in no validation exceptions

        // Setup the training request
        String modelId = "test-model-id";
        KNNMethodContext knnMethodContext = mock(KNNMethodContext.class);
        when(knnMethodContext.validate(any())).thenReturn(null);
        when(knnMethodContext.isTrainingRequired()).thenReturn(true);
        when(knnMethodContext.getMethodComponentContext()).thenReturn(MethodComponentContext.EMPTY);
        int dimension = 10;
        String trainingIndex = "test-training-index";
        String trainingField = "test-training-field";

        TrainingModelRequest trainingModelRequest = new TrainingModelRequest(
            modelId,
            knnMethodContext,
            dimension,
            trainingIndex,
            trainingField,
            null,
            null,
            VectorDataType.DEFAULT,
            Mode.NOT_CONFIGURED,
            CompressionLevel.NOT_CONFIGURED
        );

        // Mock the model dao to return metadata for modelId to recognize it is a duplicate
        ModelDao modelDao = mock(ModelDao.class);
        when(modelDao.getMetadata(modelId)).thenReturn(null);

        // Mock the cluster service to not produce exceptions
        ClusterService clusterService = getClusterServiceForValidReturns(trainingIndex, trainingField, dimension);

        // Initialize static components with the mocks
        TrainingModelRequest.initialize(modelDao, clusterService);

        // Test that validation produces model already exists error message
        ActionRequestValidationException exception = trainingModelRequest.validate();
        assertNull(exception);
    }

    public void testValidation_valid_trainingIndexBuiltFromModel() {

        // Setup the training request
        String modelId = "test-model-id";
        KNNMethodContext knnMethodContext = mock(KNNMethodContext.class);
        when(knnMethodContext.validate(any())).thenReturn(null);
        when(knnMethodContext.isTrainingRequired()).thenReturn(true);
        when(knnMethodContext.getMethodComponentContext()).thenReturn(MethodComponentContext.EMPTY);
        int dimension = 10;
        String trainingIndex = "test-training-index";
        String trainingField = "test-training-field";
        String trainingFieldModeId = "training-field-model-id";

        TrainingModelRequest trainingModelRequest = new TrainingModelRequest(
            modelId,
            knnMethodContext,
            dimension,
            trainingIndex,
            trainingField,
            null,
            null,
            VectorDataType.DEFAULT,
            Mode.NOT_CONFIGURED,
            CompressionLevel.NOT_CONFIGURED
        );

        // Mock the model dao to return metadata for modelId to recognize it is a duplicate
        ModelMetadata trainingFieldModelMetadata = mock(ModelMetadata.class);
        when(trainingFieldModelMetadata.getDimension()).thenReturn(dimension);
        when(trainingFieldModelMetadata.getState()).thenReturn(ModelState.CREATED);

        ModelDao modelDao = mock(ModelDao.class);
        when(modelDao.getMetadata(modelId)).thenReturn(null);
        when(modelDao.getMetadata(trainingFieldModeId)).thenReturn(trainingFieldModelMetadata);

        // Return model id instead of dimension directly
        Map<String, Object> mappingMap = ImmutableMap.of(
            "properties",
            ImmutableMap.of(
                trainingField,
                ImmutableMap.of("type", KNNVectorFieldMapper.CONTENT_TYPE, KNNConstants.MODEL_ID, trainingFieldModeId)
            )
        );
        MappingMetadata mappingMetadata = mock(MappingMetadata.class);
        when(mappingMetadata.getSourceAsMap()).thenReturn(mappingMap);
        IndexMetadata indexMetadata = mock(IndexMetadata.class);
        when(indexMetadata.mapping()).thenReturn(mappingMetadata);
        Metadata metadata = mock(Metadata.class);
        when(metadata.index(trainingIndex)).thenReturn(indexMetadata);
        DiscoveryNodes discoveryNodes = mock(DiscoveryNodes.class);
        when(discoveryNodes.getDataNodes()).thenReturn(Map.of());

        ClusterState clusterState = mock(ClusterState.class);
        when(clusterState.metadata()).thenReturn(metadata);
        when(clusterState.nodes()).thenReturn(discoveryNodes);

        ClusterService clusterService = mock(ClusterService.class);
        when(clusterService.state()).thenReturn(clusterState);

        // Initialize static components with the mocks
        TrainingModelRequest.initialize(modelDao, clusterService);

        // Test that validation produces model already exists error message
        ActionRequestValidationException exception = trainingModelRequest.validate();
        assertNull(exception);
    }

    /**
     * This method produces a cluster service that will mock so that there are no validation exceptions.
     *
     * @param trainingIndex Name of training index
     * @param trainingField Name of training field
     * @param dimension Expected dimension
     * @return ClusterService
     */
    private ClusterService getClusterServiceForValidReturns(String trainingIndex, String trainingField, int dimension) {
        Map<String, Object> mappingMap = ImmutableMap.of(
            "properties",
            ImmutableMap.of(trainingField, ImmutableMap.of("type", KNNVectorFieldMapper.CONTENT_TYPE, KNNConstants.DIMENSION, dimension))
        );
        MappingMetadata mappingMetadata = mock(MappingMetadata.class);
        when(mappingMetadata.getSourceAsMap()).thenReturn(mappingMap);
        IndexMetadata indexMetadata = mock(IndexMetadata.class);
        when(indexMetadata.mapping()).thenReturn(mappingMetadata);
        Metadata metadata = mock(Metadata.class);
        when(metadata.index(trainingIndex)).thenReturn(indexMetadata);
        ClusterState clusterState = mock(ClusterState.class);
        when(clusterState.metadata()).thenReturn(metadata);
        ClusterService clusterService = mock(ClusterService.class);
        when(clusterService.state()).thenReturn(clusterState);

        return clusterService;
    }
}<|MERGE_RESOLUTION|>--- conflicted
+++ resolved
@@ -220,12 +220,9 @@
             "",
             MethodComponentContext.EMPTY,
             VectorDataType.DEFAULT,
-<<<<<<< HEAD
-            Version.CURRENT
-=======
-            Mode.NOT_CONFIGURED,
-            CompressionLevel.NOT_CONFIGURED
->>>>>>> d4af93ed
+            Mode.NOT_CONFIGURED,
+            CompressionLevel.NOT_CONFIGURED,
+                Version.CURRENT
         );
         when(modelDao.getMetadata(modelId)).thenReturn(modelMetadata);
 
