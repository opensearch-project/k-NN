/*
 * SPDX-License-Identifier: Apache-2.0
 *
 * The OpenSearch Contributors require contributions made to
 * this file be licensed under the Apache-2.0 license or a
 * compatible open source license.
 *
 * Modifications Copyright OpenSearch Contributors. See
 * GitHub history for details.
 */

package org.opensearch.knn.plugin.transport;

import com.google.common.collect.ImmutableSet;
import org.junit.Ignore;
import org.opensearch.Version;
import org.opensearch.cluster.service.ClusterService;
import org.opensearch.common.settings.ClusterSettings;
import org.opensearch.common.settings.Settings;
import org.opensearch.knn.KNNSingleNodeTestCase;
import org.opensearch.knn.index.engine.MethodComponentContext;
import org.opensearch.knn.index.SpaceType;
import org.opensearch.knn.index.VectorDataType;
import org.opensearch.knn.index.engine.KNNEngine;
import org.opensearch.knn.index.mapper.CompressionLevel;
import org.opensearch.knn.index.mapper.Mode;
import org.opensearch.knn.indices.Model;
import org.opensearch.knn.indices.ModelCache;
import org.opensearch.knn.indices.ModelDao;
import org.opensearch.knn.indices.ModelMetadata;
import org.opensearch.knn.indices.ModelState;

import java.util.concurrent.ExecutionException;

import static org.mockito.Mockito.mock;
import static org.mockito.Mockito.when;
import static org.opensearch.knn.index.KNNSettings.MODEL_CACHE_SIZE_LIMIT_SETTING;

public class RemoveModelFromCacheTransportActionTests extends KNNSingleNodeTestCase {

    @Ignore
    public void testNodeOperation_modelNotInCache() {
        ClusterService clusterService = mock(ClusterService.class);
        Settings settings = Settings.builder().put(MODEL_CACHE_SIZE_LIMIT_SETTING.getKey(), "10%").build();
        ClusterSettings clusterSettings = new ClusterSettings(settings, ImmutableSet.of(MODEL_CACHE_SIZE_LIMIT_SETTING));
        when(clusterService.getClusterSettings()).thenReturn(clusterSettings);
        when(clusterService.getSettings()).thenReturn(settings);

        ModelDao modelDao = mock(ModelDao.class);
        ModelCache.initialize(modelDao, clusterService);

        // Check that model cache is initially empty
        ModelCache modelCache = ModelCache.getInstance();
        assertEquals(0, modelCache.getTotalWeightInKB());

        // Remove the model from the cache
        RemoveModelFromCacheTransportAction action = node().injector().getInstance(RemoveModelFromCacheTransportAction.class);

        RemoveModelFromCacheNodeRequest request = new RemoveModelFromCacheNodeRequest("invalid-model");
        action.nodeOperation(request);

        assertEquals(0L, modelCache.getTotalWeightInKB());
    }

    @Ignore
    public void testNodeOperation_modelInCache() throws ExecutionException, InterruptedException {
        ClusterService clusterService = mock(ClusterService.class);
        Settings settings = Settings.builder().put(MODEL_CACHE_SIZE_LIMIT_SETTING.getKey(), "10%").build();
        ClusterSettings clusterSettings = new ClusterSettings(settings, ImmutableSet.of(MODEL_CACHE_SIZE_LIMIT_SETTING));
        when(clusterService.getClusterSettings()).thenReturn(clusterSettings);
        when(clusterService.getSettings()).thenReturn(settings);

        ModelDao modelDao = mock(ModelDao.class);
        String modelId = "test-model-id";
        Model model = new Model(
            new ModelMetadata(
                KNNEngine.DEFAULT,
                SpaceType.L2,
                16,
                ModelState.CREATED,
                "timestamp",
                "description",
                "",
                "",
                MethodComponentContext.EMPTY,
                VectorDataType.DEFAULT,
<<<<<<< HEAD
                Version.CURRENT
=======
                Mode.NOT_CONFIGURED,
                CompressionLevel.NOT_CONFIGURED
>>>>>>> d4af93ed
            ),
            new byte[128],
            modelId
        );

        when(modelDao.get(modelId)).thenReturn(model);

        ModelCache.initialize(modelDao, clusterService);

        // Load the model into the cache
        ModelCache modelCache = ModelCache.getInstance();
        modelCache.get(modelId);

        // Remove the model from the cache
        RemoveModelFromCacheTransportAction action = node().injector().getInstance(RemoveModelFromCacheTransportAction.class);

        RemoveModelFromCacheNodeRequest request = new RemoveModelFromCacheNodeRequest(modelId);
        action.nodeOperation(request);

        assertEquals(0L, modelCache.getTotalWeightInKB());
    }
}<|MERGE_RESOLUTION|>--- conflicted
+++ resolved
@@ -84,12 +84,9 @@
                 "",
                 MethodComponentContext.EMPTY,
                 VectorDataType.DEFAULT,
-<<<<<<< HEAD
-                Version.CURRENT
-=======
                 Mode.NOT_CONFIGURED,
-                CompressionLevel.NOT_CONFIGURED
->>>>>>> d4af93ed
+                CompressionLevel.NOT_CONFIGURED,
+                    Version.CURRENT
             ),
             new byte[128],
             modelId
