--- conflicted
+++ resolved
@@ -234,86 +234,9 @@
         );
 
         // Setup model cache
-<<<<<<< HEAD
         try (MockedStatic<ModelDao.OpenSearchKNNModelDao> modelDaoMockedStatic = Mockito.mockStatic(ModelDao.OpenSearchKNNModelDao.class)) {
             ModelDao.OpenSearchKNNModelDao modelDao = mock(ModelDao.OpenSearchKNNModelDao.class);
             modelDaoMockedStatic.when(ModelDao.OpenSearchKNNModelDao::getInstance).thenReturn(modelDao);
-
-            // Set model state to created
-            ModelMetadata modelMetadata1 = new ModelMetadata(
-                knnEngine,
-                spaceType,
-                dimension,
-                ModelState.CREATED,
-                ZonedDateTime.now(ZoneOffset.UTC).toString(),
-                "",
-                "",
-                "",
-                MethodComponentContext.EMPTY,
-                VectorDataType.FLOAT,
-                Version.V_EMPTY
-            );
-
-            Model mockModel = new Model(modelMetadata1, modelBlob, modelId);
-            when(modelDao.get(modelId)).thenReturn(mockModel);
-            when(modelDao.getMetadata(modelId)).thenReturn(modelMetadata1);
-
-            Settings settings = settings(CURRENT).put(MODEL_CACHE_SIZE_LIMIT_SETTING.getKey(), "10%").build();
-            ClusterSettings clusterSettings = new ClusterSettings(settings, ImmutableSet.of(MODEL_CACHE_SIZE_LIMIT_SETTING));
-
-            ClusterService clusterService = mock(ClusterService.class);
-            when(clusterService.getSettings()).thenReturn(settings);
-            when(clusterService.getClusterSettings()).thenReturn(clusterSettings);
-
-            ModelCache.initialize(modelDao, clusterService);
-            ModelCache.getInstance().removeAll();
-
-            // Setup Lucene
-            setUpMockClusterService();
-            Directory dir = newFSDirectory(createTempDir());
-            IndexWriterConfig iwc = newIndexWriterConfig();
-            iwc.setMergeScheduler(new SerialMergeScheduler());
-            iwc.setCodec(codec);
-
-            FieldType fieldType = new FieldType(KNNVectorFieldMapper.Defaults.FIELD_TYPE);
-            fieldType.setDocValuesType(DocValuesType.BINARY);
-            fieldType.putAttribute(KNNConstants.MODEL_ID, modelId);
-            fieldType.freeze();
-
-            // Add the documents to the index
-            float[][] arrays = { { 1.0f, 3.0f, 4.0f }, { 2.0f, 5.0f, 8.0f }, { 3.0f, 6.0f, 9.0f }, { 4.0f, 7.0f, 10.0f } };
-
-            RandomIndexWriter writer = new RandomIndexWriter(random(), dir, iwc);
-            String fieldName = "test_vector";
-            for (float[] array : arrays) {
-                VectorField vectorField = new VectorField(fieldName, array, fieldType);
-                Document doc = new Document();
-                doc.add(vectorField);
-                writer.addDocument(doc);
-            }
-
-            IndexReader reader = writer.getReader();
-            writer.close();
-
-            // Make sure that search returns the correct results
-            KNNWeight.initialize(modelDao);
-            ResourceWatcherService resourceWatcherService = createDisabledResourceWatcherService();
-            NativeMemoryLoadStrategy.IndexLoadStrategy.initialize(resourceWatcherService);
-            float[] query = { 10.0f, 10.0f, 10.0f };
-            IndexSearcher searcher = new IndexSearcher(reader);
-            TopDocs topDocs = searcher.search(new KNNQuery(fieldName, query, 4, "dummy", (BitSetProducer) null), 10);
-
-            assertEquals(3, topDocs.scoreDocs[0].doc);
-            assertEquals(2, topDocs.scoreDocs[1].doc);
-            assertEquals(1, topDocs.scoreDocs[2].doc);
-            assertEquals(0, topDocs.scoreDocs[3].doc);
-
-            reader.close();
-            dir.close();
-            resourceWatcherService.close();
-            NativeMemoryLoadStrategy.IndexLoadStrategy.getInstance().close();
-=======
-        ModelDao modelDao = mock(ModelDao.class);
 
         // Set model state to created
         ModelMetadata modelMetadata1 = new ModelMetadata(
@@ -328,46 +251,68 @@
             MethodComponentContext.EMPTY,
             VectorDataType.FLOAT,
             Mode.NOT_CONFIGURED,
-            CompressionLevel.NOT_CONFIGURED
-        );
-
-        Model mockModel = new Model(modelMetadata1, modelBlob, modelId);
-        when(modelDao.get(modelId)).thenReturn(mockModel);
-        when(modelDao.getMetadata(modelId)).thenReturn(modelMetadata1);
-
-        Settings settings = settings(CURRENT).put(MODEL_CACHE_SIZE_LIMIT_SETTING.getKey(), "10%").build();
-        ClusterSettings clusterSettings = new ClusterSettings(settings, ImmutableSet.of(MODEL_CACHE_SIZE_LIMIT_SETTING));
-
-        ClusterService clusterService = mock(ClusterService.class);
-        when(clusterService.getSettings()).thenReturn(settings);
-        when(clusterService.getClusterSettings()).thenReturn(clusterSettings);
-
-        ModelCache.initialize(modelDao, clusterService);
-        ModelCache.getInstance().removeAll();
-
-        // Setup Lucene
-        setUpMockClusterService();
-        Directory dir = newFSDirectory(createTempDir());
-        IndexWriterConfig iwc = newIndexWriterConfig();
-        iwc.setMergeScheduler(new SerialMergeScheduler());
-        iwc.setCodec(codec);
-
-        FieldType fieldType = new FieldType(KNNVectorFieldMapper.Defaults.FIELD_TYPE);
-        fieldType.setDocValuesType(DocValuesType.BINARY);
-        fieldType.putAttribute(KNNConstants.MODEL_ID, modelId);
-        fieldType.freeze();
-
-        // Add the documents to the index
-        float[][] arrays = { { 1.0f, 3.0f, 4.0f }, { 2.0f, 5.0f, 8.0f }, { 3.0f, 6.0f, 9.0f }, { 4.0f, 7.0f, 10.0f } };
-
-        RandomIndexWriter writer = new RandomIndexWriter(random(), dir, iwc);
-        String fieldName = "test_vector";
-        for (float[] array : arrays) {
-            VectorField vectorField = new VectorField(fieldName, array, fieldType);
-            Document doc = new Document();
-            doc.add(vectorField);
-            writer.addDocument(doc);
->>>>>>> d4af93ed
+            CompressionLevel.NOT_CONFIGURED,
+                Version.V_EMPTY
+        );
+
+            Model mockModel = new Model(modelMetadata1, modelBlob, modelId);
+            when(modelDao.get(modelId)).thenReturn(mockModel);
+            when(modelDao.getMetadata(modelId)).thenReturn(modelMetadata1);
+
+            Settings settings = settings(CURRENT).put(MODEL_CACHE_SIZE_LIMIT_SETTING.getKey(), "10%").build();
+            ClusterSettings clusterSettings = new ClusterSettings(settings, ImmutableSet.of(MODEL_CACHE_SIZE_LIMIT_SETTING));
+
+            ClusterService clusterService = mock(ClusterService.class);
+            when(clusterService.getSettings()).thenReturn(settings);
+            when(clusterService.getClusterSettings()).thenReturn(clusterSettings);
+
+            ModelCache.initialize(modelDao, clusterService);
+            ModelCache.getInstance().removeAll();
+
+            // Setup Lucene
+            setUpMockClusterService();
+            Directory dir = newFSDirectory(createTempDir());
+            IndexWriterConfig iwc = newIndexWriterConfig();
+            iwc.setMergeScheduler(new SerialMergeScheduler());
+            iwc.setCodec(codec);
+
+            FieldType fieldType = new FieldType(KNNVectorFieldMapper.Defaults.FIELD_TYPE);
+            fieldType.setDocValuesType(DocValuesType.BINARY);
+            fieldType.putAttribute(KNNConstants.MODEL_ID, modelId);
+            fieldType.freeze();
+
+            // Add the documents to the index
+            float[][] arrays = { { 1.0f, 3.0f, 4.0f }, { 2.0f, 5.0f, 8.0f }, { 3.0f, 6.0f, 9.0f }, { 4.0f, 7.0f, 10.0f } };
+
+            RandomIndexWriter writer = new RandomIndexWriter(random(), dir, iwc);
+            String fieldName = "test_vector";
+            for (float[] array : arrays) {
+                VectorField vectorField = new VectorField(fieldName, array, fieldType);
+                Document doc = new Document();
+                doc.add(vectorField);
+                writer.addDocument(doc);
+            }
+
+            IndexReader reader = writer.getReader();
+            writer.close();
+
+            // Make sure that search returns the correct results
+            KNNWeight.initialize(modelDao);
+            ResourceWatcherService resourceWatcherService = createDisabledResourceWatcherService();
+            NativeMemoryLoadStrategy.IndexLoadStrategy.initialize(resourceWatcherService);
+            float[] query = { 10.0f, 10.0f, 10.0f };
+            IndexSearcher searcher = new IndexSearcher(reader);
+            TopDocs topDocs = searcher.search(new KNNQuery(fieldName, query, 4, "dummy", (BitSetProducer) null), 10);
+
+            assertEquals(3, topDocs.scoreDocs[0].doc);
+            assertEquals(2, topDocs.scoreDocs[1].doc);
+            assertEquals(1, topDocs.scoreDocs[2].doc);
+            assertEquals(0, topDocs.scoreDocs[3].doc);
+
+            reader.close();
+            dir.close();
+            resourceWatcherService.close();
+            NativeMemoryLoadStrategy.IndexLoadStrategy.getInstance().close();
         }
     }
 
