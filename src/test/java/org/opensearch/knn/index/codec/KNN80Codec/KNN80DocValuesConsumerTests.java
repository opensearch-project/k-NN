--- conflicted
+++ resolved
@@ -462,20 +462,6 @@
         );
 
         byte[] modelBytes = JNIService.trainIndex(parameters, dimension, trainingPtr, knnEngine);
-<<<<<<< HEAD
-        ModelMetadata modelMetadata = new ModelMetadata(
-            knnEngine,
-            spaceType,
-            dimension,
-            ModelState.CREATED,
-            "timestamp",
-            "Empty description",
-            "",
-            "",
-            MethodComponentContext.EMPTY,
-            VectorDataType.FLOAT,
-            Version.V_EMPTY
-=======
         Model model = new Model(
             new ModelMetadata(
                 knnEngine,
@@ -489,20 +475,18 @@
                 MethodComponentContext.EMPTY,
                 VectorDataType.FLOAT,
                 Mode.NOT_CONFIGURED,
-                CompressionLevel.NOT_CONFIGURED
+                CompressionLevel.NOT_CONFIGURED,
+                    Version.V_EMPTY
             ),
             modelBytes,
             modelId
->>>>>>> d4af93ed
-        );
-        Model model = new Model(modelMetadata, modelBytes, modelId);
+        );
         JNICommons.freeVectorData(trainingPtr);
 
         try (MockedStatic<ModelDao.OpenSearchKNNModelDao> modelDaoMockedStatic = Mockito.mockStatic(ModelDao.OpenSearchKNNModelDao.class)) {
             // Setup the model cache to return the correct model
             ModelDao.OpenSearchKNNModelDao modelDao = mock(ModelDao.OpenSearchKNNModelDao.class);
             when(modelDao.get(modelId)).thenReturn(model);
-            when(modelDao.getMetadata(modelId)).thenReturn(modelMetadata);
 
             modelDaoMockedStatic.when(ModelDao.OpenSearchKNNModelDao::getInstance).thenReturn(modelDao);
 
