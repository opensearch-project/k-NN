/*
 * SPDX-License-Identifier: Apache-2.0
 *
 * The OpenSearch Contributors require contributions made to
 * this file be licensed under the Apache-2.0 license or a
 * compatible open source license.
 *
 * Modifications Copyright OpenSearch Contributors. See
 * GitHub history for details.
 */

package org.opensearch.knn.index;

import com.google.common.collect.ImmutableMap;
import org.opensearch.Version;
import org.opensearch.core.action.ActionListener;
import org.opensearch.action.admin.indices.create.CreateIndexRequestBuilder;
import org.opensearch.common.settings.Settings;
import org.opensearch.common.xcontent.XContentFactory;
import org.opensearch.knn.KNNSingleNodeTestCase;
import org.opensearch.knn.index.engine.MethodComponentContext;
import org.opensearch.knn.index.mapper.CompressionLevel;
import org.opensearch.knn.index.mapper.Mode;
import org.opensearch.knn.jni.JNIService;
import org.opensearch.knn.index.engine.KNNEngine;
import org.opensearch.knn.indices.Model;
import org.opensearch.knn.indices.ModelDao;
import org.opensearch.knn.indices.ModelMetadata;
import org.opensearch.knn.indices.ModelState;

import java.io.IOException;
import java.time.ZoneOffset;
import java.time.ZonedDateTime;
import java.util.concurrent.CountDownLatch;
import java.util.concurrent.TimeUnit;

import static org.opensearch.knn.common.KNNConstants.INDEX_DESCRIPTION_PARAMETER;
import static org.opensearch.knn.common.KNNConstants.SPACE_TYPE;

public class KNNCreateIndexFromModelTests extends KNNSingleNodeTestCase {

    public void testCreateIndexFromModel() throws IOException, InterruptedException {
        // This test confirms that we can create an index from cluster metadata

        // Create a model offline
        String modelId = "test-model";
        KNNEngine knnEngine = KNNEngine.FAISS;
        SpaceType spaceType = SpaceType.L2;
        int dimension = 3;

        // "Train" a faiss flat index - this really just creates an empty index that does brute force k-NN
        long vectorsPointer = JNIService.transferVectors(0, new float[0][0]);
        byte[] modelBlob = JNIService.trainIndex(
            ImmutableMap.of(INDEX_DESCRIPTION_PARAMETER, "Flat", SPACE_TYPE, spaceType.getValue()),
            dimension,
            vectorsPointer,
            KNNEngine.FAISS
        );

        // Setup model
        ModelMetadata modelMetadata = new ModelMetadata(
            knnEngine,
            spaceType,
            dimension,
            ModelState.CREATED,
            ZonedDateTime.now(ZoneOffset.UTC).toString(),
            "",
            "",
            "test-node",
            MethodComponentContext.EMPTY,
            VectorDataType.FLOAT,
<<<<<<< HEAD
            Version.V_EMPTY
=======
            Mode.NOT_CONFIGURED,
            CompressionLevel.NOT_CONFIGURED
>>>>>>> d4af93ed
        );

        Model model = new Model(modelMetadata, modelBlob, modelId);

        // Check that an index can be created from the model.
        ModelDao modelDao = ModelDao.OpenSearchKNNModelDao.getInstance();

        final CountDownLatch inProgressLatch = new CountDownLatch(1);

        String indexName = "test-index";
        String fieldName = "test-field";

        final String mapping = XContentFactory.jsonBuilder()
            .startObject()
            .startObject("properties")
            .startObject(fieldName)
            .field("type", "knn_vector")
            .field("model_id", modelId)
            .endObject()
            .endObject()
            .endObject()
            .toString();

        modelDao.put(model, ActionListener.wrap(indexResponse -> {
            CreateIndexRequestBuilder createIndexRequestBuilder = client().admin()
                .indices()
                .prepareCreate(indexName)
                .setSettings(Settings.builder().put("number_of_shards", 1).put("number_of_replicas", 0).put("index.knn", true).build())
                .setMapping(mapping);

            client().admin().indices().create(createIndexRequestBuilder.request(), ActionListener.wrap(createIndexResponse -> {
                assertTrue(createIndexResponse.isAcknowledged());
                inProgressLatch.countDown();
            }, e -> fail("Unable to create index: " + e.getMessage())));

        }, e -> fail("Unable to put model: " + e.getMessage())));

        assertTrue(inProgressLatch.await(20, TimeUnit.SECONDS));
    }
}<|MERGE_RESOLUTION|>--- conflicted
+++ resolved
@@ -69,12 +69,9 @@
             "test-node",
             MethodComponentContext.EMPTY,
             VectorDataType.FLOAT,
-<<<<<<< HEAD
-            Version.V_EMPTY
-=======
             Mode.NOT_CONFIGURED,
-            CompressionLevel.NOT_CONFIGURED
->>>>>>> d4af93ed
+            CompressionLevel.NOT_CONFIGURED,
+                    Version.V_EMPTY
         );
 
         Model model = new Model(modelMetadata, modelBlob, modelId);
