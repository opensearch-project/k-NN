/*
 * SPDX-License-Identifier: Apache-2.0
 *
 * The OpenSearch Contributors require contributions made to
 * this file be licensed under the Apache-2.0 license or a
 * compatible open source license.
 *
 * Modifications Copyright OpenSearch Contributors. See
 * GitHub history for details.
 */

package org.opensearch.knn.jni;

import com.google.common.collect.ImmutableList;
import com.google.common.collect.ImmutableMap;
<<<<<<< HEAD
import org.apache.lucene.util.FixedBitSet;
=======
import lombok.SneakyThrows;
>>>>>>> 48fcfa70
import org.junit.BeforeClass;
import org.opensearch.Version;
import org.opensearch.common.xcontent.XContentFactory;
import org.opensearch.core.xcontent.XContentBuilder;
import org.opensearch.knn.KNNTestCase;
import org.opensearch.knn.TestUtils;
import org.opensearch.knn.common.KNNConstants;
import org.opensearch.knn.index.KNNMethodContext;
import org.opensearch.knn.index.query.KNNQueryResult;
import org.opensearch.knn.index.MethodComponentContext;
import org.opensearch.knn.index.SpaceType;
import org.opensearch.knn.index.util.KNNEngine;

import java.io.IOException;
import java.net.URL;
import java.nio.file.Path;
import java.util.ArrayList;
import java.util.Arrays;
import java.util.Collections;
import java.util.HashMap;
import java.util.List;
import java.util.Map;
import java.util.Set;
import java.util.stream.Collectors;

import static org.opensearch.knn.common.KNNConstants.ENCODER_PARAMETER_PQ_M;
import static org.opensearch.knn.common.KNNConstants.ENCODER_PARAMETER_PQ_CODE_SIZE;
import static org.opensearch.knn.common.KNNConstants.ENCODER_PQ;
import static org.opensearch.knn.common.KNNConstants.ENCODER_SQ;
import static org.opensearch.knn.common.KNNConstants.FAISS_NAME;
import static org.opensearch.knn.common.KNNConstants.FAISS_SQ_ENCODER_FP16;
import static org.opensearch.knn.common.KNNConstants.FAISS_SQ_TYPE;
import static org.opensearch.knn.common.KNNConstants.INDEX_DESCRIPTION_PARAMETER;
import static org.opensearch.knn.common.KNNConstants.INDEX_THREAD_QTY;
import static org.opensearch.knn.common.KNNConstants.KNN_ENGINE;
import static org.opensearch.knn.common.KNNConstants.METHOD_ENCODER_PARAMETER;
import static org.opensearch.knn.common.KNNConstants.METHOD_HNSW;
import static org.opensearch.knn.common.KNNConstants.METHOD_IVF;
import static org.opensearch.knn.common.KNNConstants.METHOD_PARAMETER_NLIST;
import static org.opensearch.knn.common.KNNConstants.NAME;
import static org.opensearch.knn.common.KNNConstants.PARAMETERS;

public class JNIServiceTests extends KNNTestCase {

    static TestUtils.TestData testData;
    static TestUtils.TestData testDataNested;
    private String faissMethod = "HNSW32,Flat";

    @BeforeClass
    public static void setUpClass() throws IOException {
        URL testIndexVectors = JNIServiceTests.class.getClassLoader().getResource("data/test_vectors_1000x128.json");
        URL testIndexVectorsNested = JNIServiceTests.class.getClassLoader().getResource("data/test_vectors_nested_1000x128.json");
        URL testQueries = JNIServiceTests.class.getClassLoader().getResource("data/test_queries_100x128.csv");
        assert testIndexVectors != null;
        assert testIndexVectorsNested != null;
        assert testQueries != null;
        testData = new TestUtils.TestData(testIndexVectors.getPath(), testQueries.getPath());
        testDataNested = new TestUtils.TestData(testIndexVectorsNested.getPath(), testQueries.getPath());
    }

    public void testCreateIndex_invalid_engineNotSupported() {
        expectThrows(
            IllegalArgumentException.class,
            () -> JNIService.createIndex(
                new int[] {},
                new float[][] {},
                "test",
                ImmutableMap.of(KNNConstants.SPACE_TYPE, SpaceType.L2.getValue()),
                "invalid-engine"
            )
        );
    }

    public void testCreateIndex_invalid_engineNull() {
        expectThrows(
            Exception.class,
            () -> JNIService.createIndex(
                new int[] {},
                new float[][] {},
                "test",
                ImmutableMap.of(KNNConstants.SPACE_TYPE, SpaceType.L2.getValue()),
                null
            )
        );
    }

    public void testCreateIndex_nmslib_invalid_noSpaceType() {

        expectThrows(
            Exception.class,
            () -> JNIService.createIndex(
                testData.indexData.docs,
                testData.indexData.vectors,
                "something",
                Collections.emptyMap(),
                KNNEngine.NMSLIB.getName()
            )
        );
    }

    public void testCreateIndex_nmslib_invalid_vectorDocIDMismatch() throws IOException {

        int[] docIds = new int[] { 1, 2, 3 };
        float[][] vectors1 = new float[][] { { 1, 2 }, { 3, 4 } };

        Path tmpFile1 = createTempFile();
        expectThrows(
            Exception.class,
            () -> JNIService.createIndex(
                docIds,
                vectors1,
                tmpFile1.toAbsolutePath().toString(),
                ImmutableMap.of(KNNConstants.SPACE_TYPE, SpaceType.L2.getValue()),
                KNNEngine.NMSLIB.getName()
            )
        );

        float[][] vectors2 = new float[][] { { 1, 2 }, { 3, 4 }, { 4, 5 }, { 6, 7 }, { 8, 9 } };

        Path tmpFile2 = createTempFile();
        expectThrows(
            Exception.class,
            () -> JNIService.createIndex(
                docIds,
                vectors2,
                tmpFile2.toAbsolutePath().toString(),
                ImmutableMap.of(KNNConstants.SPACE_TYPE, SpaceType.L2.getValue()),
                KNNEngine.NMSLIB.getName()
            )
        );
    }

    public void testCreateIndex_nmslib_invalid_nullArgument() throws IOException {

        int[] docIds = new int[] {};
        float[][] vectors = new float[][] {};

        Path tmpFile = createTempFile();
        expectThrows(
            Exception.class,
            () -> JNIService.createIndex(
                null,
                vectors,
                tmpFile.toAbsolutePath().toString(),
                ImmutableMap.of(KNNConstants.SPACE_TYPE, SpaceType.L2.getValue()),
                KNNEngine.NMSLIB.getName()
            )
        );

        expectThrows(
            Exception.class,
            () -> JNIService.createIndex(
                docIds,
                null,
                tmpFile.toAbsolutePath().toString(),
                ImmutableMap.of(KNNConstants.SPACE_TYPE, SpaceType.L2.getValue()),
                KNNEngine.NMSLIB.getName()
            )
        );

        expectThrows(
            Exception.class,
            () -> JNIService.createIndex(
                docIds,
                vectors,
                null,
                ImmutableMap.of(KNNConstants.SPACE_TYPE, SpaceType.L2.getValue()),
                KNNEngine.NMSLIB.getName()
            )
        );

        expectThrows(
            Exception.class,
            () -> JNIService.createIndex(docIds, vectors, tmpFile.toAbsolutePath().toString(), null, KNNEngine.NMSLIB.getName())
        );

        expectThrows(
            Exception.class,
            () -> JNIService.createIndex(
                docIds,
                vectors,
                tmpFile.toAbsolutePath().toString(),
                ImmutableMap.of(KNNConstants.SPACE_TYPE, SpaceType.L2.getValue()),
                null
            )
        );
    }

    public void testCreateIndex_nmslib_invalid_badSpace() throws IOException {

        int[] docIds = new int[] { 1 };
        float[][] vectors = new float[][] { { 2, 3 } };

        Path tmpFile = createTempFile();
        expectThrows(
            Exception.class,
            () -> JNIService.createIndex(
                docIds,
                vectors,
                tmpFile.toAbsolutePath().toString(),
                ImmutableMap.of(KNNConstants.SPACE_TYPE, "invalid"),
                KNNEngine.NMSLIB.getName()
            )
        );
    }

    public void testCreateIndex_nmslib_invalid_inconsistentDimensions() throws IOException {

        int[] docIds = new int[] { 1, 2 };
        float[][] vectors = new float[][] { { 2, 3 }, { 2, 3, 4 } };

        Path tmpFile = createTempFile();
        expectThrows(
            Exception.class,
            () -> JNIService.createIndex(
                docIds,
                vectors,
                tmpFile.toAbsolutePath().toString(),
                ImmutableMap.of(KNNConstants.SPACE_TYPE, SpaceType.L2.getValue()),
                KNNEngine.NMSLIB.getName()
            )
        );
    }

    public void testCreateIndex_nmslib_invalid_badParameterType() throws IOException {

        int[] docIds = new int[] {};
        float[][] vectors = new float[][] {};

        Map<String, Object> parametersMap = ImmutableMap.of(
            KNNConstants.HNSW_ALGO_EF_CONSTRUCTION,
            "14",
            KNNConstants.METHOD_PARAMETER_M,
            "12"
        );
        Path tmpFile = createTempFile();
        expectThrows(
            Exception.class,
            () -> JNIService.createIndex(
                docIds,
                vectors,
                tmpFile.toAbsolutePath().toString(),
                ImmutableMap.of(KNNConstants.SPACE_TYPE, SpaceType.L2.getValue(), KNNConstants.PARAMETERS, parametersMap),
                KNNEngine.NMSLIB.getName()
            )
        );
    }

    public void testCreateIndex_nmslib_valid() throws IOException {

        for (SpaceType spaceType : KNNEngine.NMSLIB.getMethod(KNNConstants.METHOD_HNSW).getSpaces()) {
            Path tmpFile = createTempFile();

            JNIService.createIndex(
                testData.indexData.docs,
                testData.indexData.vectors,
                tmpFile.toAbsolutePath().toString(),
                ImmutableMap.of(KNNConstants.SPACE_TYPE, spaceType.getValue()),
                KNNEngine.NMSLIB.getName()
            );
            assertTrue(tmpFile.toFile().length() > 0);

            tmpFile = createTempFile();

            JNIService.createIndex(
                testData.indexData.docs,
                testData.indexData.vectors,
                tmpFile.toAbsolutePath().toString(),
                ImmutableMap.of(
                    KNNConstants.SPACE_TYPE,
                    spaceType.getValue(),
                    KNNConstants.HNSW_ALGO_EF_CONSTRUCTION,
                    14,
                    KNNConstants.METHOD_PARAMETER_M,
                    12
                ),
                KNNEngine.NMSLIB.getName()
            );
            assertTrue(tmpFile.toFile().length() > 0);
        }
    }

    public void testCreateIndex_faiss_invalid_noSpaceType() {

        int[] docIds = new int[] {};
        float[][] vectors = new float[][] {};

        expectThrows(
            Exception.class,
            () -> JNIService.createIndex(
                docIds,
                vectors,
                "something",
                ImmutableMap.of(INDEX_DESCRIPTION_PARAMETER, faissMethod),
                FAISS_NAME
            )
        );
    }

    public void testCreateIndex_faiss_invalid_vectorDocIDMismatch() throws IOException {

        int[] docIds = new int[] { 1, 2, 3 };
        float[][] vectors1 = new float[][] { { 1, 2 }, { 3, 4 } };

        Path tmpFile1 = createTempFile();
        expectThrows(
            Exception.class,
            () -> JNIService.createIndex(
                docIds,
                vectors1,
                tmpFile1.toAbsolutePath().toString(),
                ImmutableMap.of(INDEX_DESCRIPTION_PARAMETER, faissMethod, KNNConstants.SPACE_TYPE, SpaceType.L2.getValue()),
                FAISS_NAME
            )
        );

        float[][] vectors2 = new float[][] { { 1, 2 }, { 3, 4 }, { 4, 5 }, { 6, 7 }, { 8, 9 } };

        Path tmpFile2 = createTempFile();
        expectThrows(
            Exception.class,
            () -> JNIService.createIndex(
                docIds,
                vectors2,
                tmpFile2.toAbsolutePath().toString(),
                ImmutableMap.of(INDEX_DESCRIPTION_PARAMETER, faissMethod, KNNConstants.SPACE_TYPE, SpaceType.L2.getValue()),
                FAISS_NAME
            )
        );
    }

    public void testCreateIndex_faiss_invalid_null() throws IOException {

        int[] docIds = new int[] {};
        float[][] vectors = new float[][] {};

        Path tmpFile = createTempFile();
        expectThrows(
            Exception.class,
            () -> JNIService.createIndex(
                null,
                vectors,
                tmpFile.toAbsolutePath().toString(),
                ImmutableMap.of(INDEX_DESCRIPTION_PARAMETER, faissMethod, KNNConstants.SPACE_TYPE, SpaceType.L2.getValue()),
                FAISS_NAME
            )
        );

        expectThrows(
            Exception.class,
            () -> JNIService.createIndex(
                docIds,
                null,
                tmpFile.toAbsolutePath().toString(),
                ImmutableMap.of(INDEX_DESCRIPTION_PARAMETER, faissMethod, KNNConstants.SPACE_TYPE, SpaceType.L2.getValue()),
                FAISS_NAME
            )
        );

        expectThrows(
            Exception.class,
            () -> JNIService.createIndex(
                docIds,
                vectors,
                null,
                ImmutableMap.of(INDEX_DESCRIPTION_PARAMETER, faissMethod, KNNConstants.SPACE_TYPE, SpaceType.L2.getValue()),
                FAISS_NAME
            )
        );

        expectThrows(Exception.class, () -> JNIService.createIndex(docIds, vectors, tmpFile.toAbsolutePath().toString(), null, FAISS_NAME));

        expectThrows(
            Exception.class,
            () -> JNIService.createIndex(
                docIds,
                vectors,
                tmpFile.toAbsolutePath().toString(),
                ImmutableMap.of(INDEX_DESCRIPTION_PARAMETER, faissMethod, KNNConstants.SPACE_TYPE, SpaceType.L2.getValue()),
                null
            )
        );
    }

    public void testCreateIndex_faiss_invalid_invalidSpace() throws IOException {

        int[] docIds = new int[] { 1 };
        float[][] vectors = new float[][] { { 2, 3 } };

        Path tmpFile = createTempFile();
        expectThrows(
            Exception.class,
            () -> JNIService.createIndex(
                docIds,
                vectors,
                tmpFile.toAbsolutePath().toString(),
                ImmutableMap.of(INDEX_DESCRIPTION_PARAMETER, faissMethod, KNNConstants.SPACE_TYPE, "invalid"),
                FAISS_NAME
            )
        );
    }

    public void testCreateIndex_faiss_invalid_inconsistentDimensions() throws IOException {

        int[] docIds = new int[] { 1, 2 };
        float[][] vectors = new float[][] { { 2, 3 }, { 2, 3, 4 } };

        Path tmpFile = createTempFile();
        expectThrows(
            Exception.class,
            () -> JNIService.createIndex(
                docIds,
                vectors,
                tmpFile.toAbsolutePath().toString(),
                ImmutableMap.of(INDEX_DESCRIPTION_PARAMETER, faissMethod, KNNConstants.SPACE_TYPE, SpaceType.L2.getValue()),
                FAISS_NAME
            )
        );
    }

    public void testCreateIndex_faiss_invalid_noIndexDescription() throws IOException {

        int[] docIds = new int[] { 1, 2 };
        float[][] vectors = new float[][] { { 2, 3 }, { 2, 3, 4 } };

        Path tmpFile = createTempFile();
        expectThrows(
            Exception.class,
            () -> JNIService.createIndex(
                docIds,
                vectors,
                tmpFile.toAbsolutePath().toString(),
                ImmutableMap.of(KNNConstants.SPACE_TYPE, SpaceType.L2.getValue()),
                FAISS_NAME
            )
        );
    }

    public void testCreateIndex_faiss_invalid_invalidIndexDescription() throws IOException {

        int[] docIds = new int[] { 1, 2 };
        float[][] vectors = new float[][] { { 2, 3 }, { 2, 3, 4 } };

        Path tmpFile = createTempFile();
        expectThrows(
            Exception.class,
            () -> JNIService.createIndex(
                docIds,
                vectors,
                tmpFile.toAbsolutePath().toString(),
                ImmutableMap.of(INDEX_DESCRIPTION_PARAMETER, "invalid", KNNConstants.SPACE_TYPE, SpaceType.L2.getValue()),
                FAISS_NAME
            )
        );
    }

    @SneakyThrows
    public void testCreateIndex_faiss_sqfp16_invalidIndexDescription() {

        int[] docIds = new int[] { 1, 2 };
        float[][] vectors = new float[][] { { 2, 3 }, { 3, 4 } };
        String sqfp16InvalidIndexDescription = "HNSW16,SQfp1655";

        Path tmpFile = createTempFile();
        expectThrows(
            Exception.class,
            () -> JNIService.createIndex(
                docIds,
                vectors,
                tmpFile.toAbsolutePath().toString(),
                ImmutableMap.of(
                    INDEX_DESCRIPTION_PARAMETER,
                    sqfp16InvalidIndexDescription,
                    KNNConstants.SPACE_TYPE,
                    SpaceType.L2.getValue()
                ),
                FAISS_NAME
            )
        );
    }

    @SneakyThrows
    public void testLoadIndex_faiss_sqfp16_valid() {

        int[] docIds = new int[] { 1, 2 };
        float[][] vectors = new float[][] { { 2, 3 }, { 3, 4 } };
        String sqfp16IndexDescription = "HNSW16,SQfp16";

        Path tmpFile = createTempFile();
        JNIService.createIndex(
            docIds,
            vectors,
            tmpFile.toAbsolutePath().toString(),
            ImmutableMap.of(INDEX_DESCRIPTION_PARAMETER, sqfp16IndexDescription, KNNConstants.SPACE_TYPE, SpaceType.L2.getValue()),
            FAISS_NAME
        );
        assertTrue(tmpFile.toFile().length() > 0);

        long pointer = JNIService.loadIndex(tmpFile.toAbsolutePath().toString(), Collections.emptyMap(), FAISS_NAME);
        assertNotEquals(0, pointer);
    }

    @SneakyThrows
    public void testQueryIndex_faiss_sqfp16_valid() {

        String sqfp16IndexDescription = "HNSW16,SQfp16";
        int k = 10;

        Path tmpFile = createTempFile();
        JNIService.createIndex(
            testData.indexData.docs,
            testData.indexData.vectors,
            tmpFile.toAbsolutePath().toString(),
            ImmutableMap.of(INDEX_DESCRIPTION_PARAMETER, sqfp16IndexDescription, KNNConstants.SPACE_TYPE, SpaceType.L2.getValue()),
            FAISS_NAME
        );
        assertTrue(tmpFile.toFile().length() > 0);

        long pointer = JNIService.loadIndex(tmpFile.toAbsolutePath().toString(), Collections.emptyMap(), FAISS_NAME);
        assertNotEquals(0, pointer);

        for (float[] query : testData.queries) {
            KNNQueryResult[] results = JNIService.queryIndex(pointer, query, k, FAISS_NAME, null, null);
            assertEquals(k, results.length);
        }

        // Filter will result in no ids
        for (float[] query : testData.queries) {
            KNNQueryResult[] results = JNIService.queryIndex(pointer, query, k, FAISS_NAME, new int[] { 0 }, null);
            assertEquals(0, results.length);
        }
    }

    @SneakyThrows
    public void testTrain_whenConfigurationIsIVFSQFP16_thenSucceed() {
        long trainPointer = transferVectors(10);
        int ivfNlistParam = 16;
        XContentBuilder xContentBuilder = XContentFactory.jsonBuilder()
            .startObject()
            .field(NAME, METHOD_IVF)
            .field(KNN_ENGINE, FAISS_NAME)
            .startObject(PARAMETERS)
            .field(METHOD_PARAMETER_NLIST, ivfNlistParam)
            .startObject(METHOD_ENCODER_PARAMETER)
            .field(NAME, ENCODER_SQ)
            .startObject(PARAMETERS)
            .field(FAISS_SQ_TYPE, FAISS_SQ_ENCODER_FP16)
            .endObject()
            .endObject()
            .endObject()
            .endObject();
        Map<String, Object> in = xContentBuilderToMap(xContentBuilder);
        KNNMethodContext knnMethodContext = KNNMethodContext.parse(in);
        Map<String, Object> parameters = KNNEngine.FAISS.getMethodAsMap(knnMethodContext);

        byte[] faissIndex = JNIService.trainIndex(parameters, 128, trainPointer, FAISS_NAME);

        assertNotEquals(0, faissIndex.length);
        JNIService.freeVectors(trainPointer);
    }

    public void testCreateIndex_faiss_invalid_invalidParameterType() throws IOException {

        int[] docIds = new int[] {};
        float[][] vectors = new float[][] {};

        Path tmpFile = createTempFile();
        expectThrows(
            Exception.class,
            () -> JNIService.createIndex(
                docIds,
                vectors,
                tmpFile.toAbsolutePath().toString(),
                ImmutableMap.of(
                    INDEX_DESCRIPTION_PARAMETER,
                    "IVF13",
                    KNNConstants.SPACE_TYPE,
                    SpaceType.L2.getValue(),
                    KNNConstants.PARAMETERS,
                    ImmutableMap.of(KNNConstants.METHOD_PARAMETER_NPROBES, "14")
                ),
                FAISS_NAME
            )
        );

    }

    public void testCreateIndex_faiss_valid() throws IOException {

        List<String> methods = ImmutableList.of(faissMethod);
        List<SpaceType> spaces = ImmutableList.of(SpaceType.L2, SpaceType.INNER_PRODUCT);
        for (String method : methods) {
            for (SpaceType spaceType : spaces) {
                Path tmpFile1 = createTempFile();
                JNIService.createIndex(
                    testData.indexData.docs,
                    testData.indexData.vectors,
                    tmpFile1.toAbsolutePath().toString(),
                    ImmutableMap.of(INDEX_DESCRIPTION_PARAMETER, method, KNNConstants.SPACE_TYPE, spaceType.getValue()),
                    FAISS_NAME
                );
                assertTrue(tmpFile1.toFile().length() > 0);
            }
        }
    }

    public void testLoadIndex_invalidEngine() {
        expectThrows(IllegalArgumentException.class, () -> JNIService.loadIndex("test", Collections.emptyMap(), "invalid-engine"));
    }

    public void testLoadIndex_nmslib_invalid_badSpaceType() {
        expectThrows(
            Exception.class,
            () -> JNIService.loadIndex("test", ImmutableMap.of(KNNConstants.SPACE_TYPE, "invalid"), KNNEngine.NMSLIB.getName())
        );
    }

    public void testLoadIndex_nmslib_invalid_noSpaceType() {
        expectThrows(Exception.class, () -> JNIService.loadIndex("test", Collections.emptyMap(), KNNEngine.NMSLIB.getName()));
    }

    public void testLoadIndex_nmslib_invalid_fileDoesNotExist() {
        expectThrows(
            Exception.class,
            () -> JNIService.loadIndex(
                "invalid",
                ImmutableMap.of(KNNConstants.SPACE_TYPE, SpaceType.L2.getValue()),
                KNNEngine.NMSLIB.getName()
            )
        );
    }

    public void testLoadIndex_nmslib_invalid_badFile() throws IOException {
        Path tmpFile = createTempFile();
        expectThrows(
            Exception.class,
            () -> JNIService.loadIndex(
                tmpFile.toAbsolutePath().toString(),
                ImmutableMap.of(KNNConstants.SPACE_TYPE, SpaceType.L2.getValue()),
                KNNEngine.NMSLIB.getName()
            )
        );
    }

    public void testLoadIndex_nmslib_valid() throws IOException {

        Path tmpFile = createTempFile();

        JNIService.createIndex(
            testData.indexData.docs,
            testData.indexData.vectors,
            tmpFile.toAbsolutePath().toString(),
            ImmutableMap.of(KNNConstants.SPACE_TYPE, SpaceType.L2.getValue()),
            KNNEngine.NMSLIB.getName()
        );
        assertTrue(tmpFile.toFile().length() > 0);

        long pointer = JNIService.loadIndex(
            tmpFile.toAbsolutePath().toString(),
            ImmutableMap.of(KNNConstants.SPACE_TYPE, SpaceType.L2.getValue()),
            KNNEngine.NMSLIB.getName()
        );
        assertNotEquals(0, pointer);
    }

    public void testLoadIndex_faiss_invalid_fileDoesNotExist() {
        expectThrows(Exception.class, () -> JNIService.loadIndex("invalid", Collections.emptyMap(), FAISS_NAME));
    }

    public void testLoadIndex_faiss_invalid_badFile() throws IOException {

        Path tmpFile = createTempFile();

        expectThrows(Exception.class, () -> JNIService.loadIndex(tmpFile.toAbsolutePath().toString(), Collections.emptyMap(), FAISS_NAME));
    }

    public void testLoadIndex_faiss_valid() throws IOException {

        Path tmpFile = createTempFile();

        JNIService.createIndex(
            testData.indexData.docs,
            testData.indexData.vectors,
            tmpFile.toAbsolutePath().toString(),
            ImmutableMap.of(INDEX_DESCRIPTION_PARAMETER, faissMethod, KNNConstants.SPACE_TYPE, SpaceType.L2.getValue()),
            FAISS_NAME
        );
        assertTrue(tmpFile.toFile().length() > 0);

        long pointer = JNIService.loadIndex(tmpFile.toAbsolutePath().toString(), Collections.emptyMap(), FAISS_NAME);
        assertNotEquals(0, pointer);
    }

    public void testQueryIndex_invalidEngine() {
        expectThrows(IllegalArgumentException.class, () -> JNIService.queryIndex(0L, new float[] {}, 0, "invalid" + "-engine", null, 0, null));
    }

    public void testQueryIndex_nmslib_invalid_badPointer() {

        expectThrows(Exception.class, () -> JNIService.queryIndex(0L, new float[] {}, 0, KNNEngine.NMSLIB.getName(), null, 0, null));
    }

    public void testQueryIndex_nmslib_invalid_nullQueryVector() throws IOException {

        Path tmpFile = createTempFile();

        JNIService.createIndex(
            testData.indexData.docs,
            testData.indexData.vectors,
            tmpFile.toAbsolutePath().toString(),
            ImmutableMap.of(KNNConstants.SPACE_TYPE, SpaceType.L2.getValue()),
            KNNEngine.NMSLIB.getName()
        );
        assertTrue(tmpFile.toFile().length() > 0);

        long pointer = JNIService.loadIndex(
            tmpFile.toAbsolutePath().toString(),
            ImmutableMap.of(KNNConstants.SPACE_TYPE, SpaceType.L2.getValue()),
            KNNEngine.NMSLIB.getName()
        );
        assertNotEquals(0, pointer);

        expectThrows(Exception.class, () -> JNIService.queryIndex(pointer, null, 10, KNNEngine.NMSLIB.getName(), null, 0, null));
    }

    public void testQueryIndex_nmslib_valid() throws IOException {

        int k = 50;
        for (SpaceType spaceType : KNNEngine.NMSLIB.getMethod(KNNConstants.METHOD_HNSW).getSpaces()) {
            Path tmpFile = createTempFile();

            JNIService.createIndex(
                testData.indexData.docs,
                testData.indexData.vectors,
                tmpFile.toAbsolutePath().toString(),
                ImmutableMap.of(KNNConstants.SPACE_TYPE, spaceType.getValue()),
                KNNEngine.NMSLIB.getName()
            );
            assertTrue(tmpFile.toFile().length() > 0);

            long pointer = JNIService.loadIndex(
                tmpFile.toAbsolutePath().toString(),
                ImmutableMap.of(KNNConstants.SPACE_TYPE, spaceType.getValue()),
                KNNEngine.NMSLIB.getName()
            );
            assertNotEquals(0, pointer);

            for (float[] query : testData.queries) {
                KNNQueryResult[] results = JNIService.queryIndex(pointer, query, k, KNNEngine.NMSLIB.getName(), null, 0, null);
                assertEquals(k, results.length);
            }
        }
    }

    public void testQueryIndex_faiss_invalid_badPointer() {

        expectThrows(Exception.class, () -> JNIService.queryIndex(0L, new float[] {}, 0, FAISS_NAME, null, 0, null));
    }

    public void testQueryIndex_faiss_invalid_nullQueryVector() throws IOException {

        Path tmpFile = createTempFile();

        JNIService.createIndex(
            testData.indexData.docs,
            testData.indexData.vectors,
            tmpFile.toAbsolutePath().toString(),
            ImmutableMap.of(INDEX_DESCRIPTION_PARAMETER, faissMethod, KNNConstants.SPACE_TYPE, SpaceType.L2.getValue()),
            FAISS_NAME
        );
        assertTrue(tmpFile.toFile().length() > 0);

        long pointer = JNIService.loadIndex(tmpFile.toAbsolutePath().toString(), Collections.emptyMap(), FAISS_NAME);
        assertNotEquals(0, pointer);

        expectThrows(Exception.class, () -> JNIService.queryIndex(pointer, null, 10, FAISS_NAME, null, 0, null));
    }

    public void testQueryIndex_faiss_valid() throws IOException {

        int k = 10;

        List<String> methods = ImmutableList.of(faissMethod);
        List<SpaceType> spaces = ImmutableList.of(SpaceType.L2, SpaceType.INNER_PRODUCT);
        for (String method : methods) {
            for (SpaceType spaceType : spaces) {
                Path tmpFile = createTempFile();
                JNIService.createIndex(
                    testData.indexData.docs,
                    testData.indexData.vectors,
                    tmpFile.toAbsolutePath().toString(),
                    ImmutableMap.of(INDEX_DESCRIPTION_PARAMETER, method, KNNConstants.SPACE_TYPE, spaceType.getValue()),
                    FAISS_NAME
                );
                assertTrue(tmpFile.toFile().length() > 0);

                long pointer = JNIService.loadIndex(
                    tmpFile.toAbsolutePath().toString(),
                    ImmutableMap.of(KNNConstants.SPACE_TYPE, spaceType.getValue()),
                    FAISS_NAME
                );
                assertNotEquals(0, pointer);

                for (float[] query : testData.queries) {
                    KNNQueryResult[] results = JNIService.queryIndex(pointer, query, k, FAISS_NAME, null, 0, null);
                    assertEquals(k, results.length);
                }

                // Filter will result in no ids
                for (float[] query : testData.queries) {
                    KNNQueryResult[] results = JNIService.queryIndex(pointer, query, k, FAISS_NAME, new long[] { 0 }, 0, null);
                    assertEquals(0, results.length);
                }
            }
        }
    }

    public void testQueryIndex_faiss_filterIdSelector() throws IOException {
        int k = 2;
        int[] docIds = new int[] { 84, 65 };
        float[][] vectors = new float[][] { { 1, 2 }, { 3, 4 } };

        List<String> methods = ImmutableList.of(faissMethod);
        List<SpaceType> spaces = ImmutableList.of(SpaceType.L2);
        for (String method : methods) {
            for (SpaceType spaceType : spaces) {
                Path tmpFile = createTempFile();
                JNIService.createIndex(
                    docIds,
                    vectors,
                    tmpFile.toAbsolutePath().toString(),
                    ImmutableMap.of(INDEX_DESCRIPTION_PARAMETER, method, KNNConstants.SPACE_TYPE, spaceType.getValue()),
                    FAISS_NAME
                );
                assertTrue(tmpFile.toFile().length() > 0);

                long pointer = JNIService.loadIndex(
                    tmpFile.toAbsolutePath().toString(),
                    ImmutableMap.of(KNNConstants.SPACE_TYPE, spaceType.getValue()),
                    FAISS_NAME
                );
                assertNotEquals(0, pointer);

                for (float[] query : vectors) {
                    KNNQueryResult[] results = JNIService.queryIndex(pointer, query, k, FAISS_NAME, null, 0, null);
                    assertEquals(k, results.length);
                }

                // Filter By FIXED bitset
                for (int i = 0; i < vectors.length; i++) {
                    int docId = docIds[i];
                    float[] query = vectors[i];

                    FixedBitSet fbs = new FixedBitSet(docId + 1);
                    fbs.set(docId);
                    long[] bits = fbs.getBits();
                    KNNQueryResult[] results = JNIService.queryIndex(pointer, query, k, FAISS_NAME, bits, 0, null);

                    assertEquals(1, results.length);
                    assertEquals(docId, results[0].getId());
                }

                // Filter By array
                for (int i = 0; i < vectors.length; i++) {
                    int docId = docIds[i];
                    float[] query = vectors[i];

                    KNNQueryResult[] results = JNIService.queryIndex(pointer, query, k, FAISS_NAME, new long[] { docId }, 1, null);

                    assertEquals(1, results.length);
                    assertEquals(docId, results[0].getId());
                }
            }
        }
    }

    public void testQueryIndex_faiss_filter() throws IOException {
        int k = 10;

        List<String> methods = ImmutableList.of(faissMethod);
        List<SpaceType> spaces = ImmutableList.of(SpaceType.L2);
        for (String method : methods) {
            for (SpaceType spaceType : spaces) {
                Path tmpFile = createTempFile();
                JNIService.createIndex(
                    testData.indexData.docs,
                    testData.indexData.vectors,
                    tmpFile.toAbsolutePath().toString(),
                    ImmutableMap.of(INDEX_DESCRIPTION_PARAMETER, method, KNNConstants.SPACE_TYPE, spaceType.getValue()),
                    FAISS_NAME
                );
                assertTrue(tmpFile.toFile().length() > 0);

                long pointer = JNIService.loadIndex(
                    tmpFile.toAbsolutePath().toString(),
                    ImmutableMap.of(KNNConstants.SPACE_TYPE, spaceType.getValue()),
                    FAISS_NAME
                );
                assertNotEquals(0, pointer);

                for (float[] query : testData.queries) {
                    KNNQueryResult[] results = JNIService.queryIndex(pointer, query, k, FAISS_NAME, null, 0, null);
                    assertEquals(k, results.length);
                }

                // Filter By FIXED bitset
                for (int i = 0; i < testData.indexData.docs.length; i++) {
                    int docId = testData.indexData.docs[i];
                    float[] query = testData.indexData.vectors[i];

                    FixedBitSet fbs = new FixedBitSet(docId + 1);
                    fbs.set(docId);
                    long[] bits = fbs.getBits();
                    KNNQueryResult[] results = JNIService.queryIndex(pointer, query, k, FAISS_NAME, bits, 0, null);

                    assertEquals(1, results.length);
                    assertEquals(docId, results[0].getId());
                }

                // Filter By array
                for (int i = 0; i < testData.indexData.docs.length; i++) {
                    int docId = testData.indexData.docs[i];
                    float[] query = testData.indexData.vectors[i];

                    KNNQueryResult[] results = JNIService.queryIndex(pointer, query, k, FAISS_NAME, new long[] { docId }, 1, null);

                    assertEquals(1, results.length);
                    assertEquals(docId, results[0].getId());
                }
            }
        }
    }

    public void testQueryIndex_faiss_parentIds() throws IOException {

        int k = 100;

        List<String> methods = ImmutableList.of(faissMethod);
        List<SpaceType> spaces = ImmutableList.of(SpaceType.L2, SpaceType.INNER_PRODUCT);
        int[] parentIds = toParentIdArray(testDataNested.indexData.docs);
        Map<Integer, Integer> idToParentIdMap = toIdToParentIdMap(testDataNested.indexData.docs);
        for (String method : methods) {
            for (SpaceType spaceType : spaces) {
                Path tmpFile = createTempFile();
                JNIService.createIndex(
                    testDataNested.indexData.docs,
                    testDataNested.indexData.vectors,
                    tmpFile.toAbsolutePath().toString(),
                    ImmutableMap.of(INDEX_DESCRIPTION_PARAMETER, method, KNNConstants.SPACE_TYPE, spaceType.getValue()),
                    FAISS_NAME
                );
                assertTrue(tmpFile.toFile().length() > 0);

                long pointer = JNIService.loadIndex(
                    tmpFile.toAbsolutePath().toString(),
                    ImmutableMap.of(KNNConstants.SPACE_TYPE, spaceType.getValue()),
                    FAISS_NAME
                );
                assertNotEquals(0, pointer);

                for (float[] query : testDataNested.queries) {
                    KNNQueryResult[] results = JNIService.queryIndex(pointer, query, k, FAISS_NAME, null, 0, parentIds);
                    // Verify there is no more than one result from same parent
                    Set<Integer> parentIdSet = toParentIdSet(results, idToParentIdMap);
                    assertEquals(results.length, parentIdSet.size());
                }
            }
        }
    }

    private Set<Integer> toParentIdSet(KNNQueryResult[] results, Map<Integer, Integer> idToParentIdMap) {
        return Arrays.stream(results).map(result -> idToParentIdMap.get(result.getId())).collect(Collectors.toSet());
    }

    private int[] toParentIdArray(int[] ids) {
        int length = ids.length;
        int[] sortedIds = Arrays.copyOf(ids, length);
        Arrays.sort(sortedIds);

        List<Integer> parentIds = new ArrayList<>();
        int largestId = sortedIds[length - 1];
        parentIds.add(largestId + 1);
        for (int i = length - 2; i > -1; i--) {
            if (sortedIds[i] != sortedIds[i + 1] - 1) {
                parentIds.add(sortedIds[i] + 1);
            }
        }

        Collections.shuffle(parentIds);
        return parentIds.stream().mapToInt(Integer::intValue).toArray();
    }

    private Map<Integer, Integer> toIdToParentIdMap(int[] ids) {
        int length = ids.length;
        int[] sortedIds = Arrays.copyOf(ids, length);
        Arrays.sort(sortedIds);

        Map<Integer, Integer> idToParentIdMap = new HashMap<>();
        int largestId = sortedIds[length - 1];
        int parentId = largestId + 1;
        idToParentIdMap.put(largestId, parentId);
        for (int i = length - 2; i > -1; i--) {
            if (sortedIds[i] != sortedIds[i + 1] - 1) {
                parentId = sortedIds[i] + 1;
            }
            idToParentIdMap.put(sortedIds[i], parentId);
        }
        return idToParentIdMap;
    }

    public void testFree_invalidEngine() {
        expectThrows(IllegalArgumentException.class, () -> JNIService.free(0L, "invalid-engine"));
    }

    public void testFree_nmslib_valid() throws IOException {

        Path tmpFile = createTempFile();

        JNIService.createIndex(
            testData.indexData.docs,
            testData.indexData.vectors,
            tmpFile.toAbsolutePath().toString(),
            ImmutableMap.of(KNNConstants.SPACE_TYPE, SpaceType.L2.getValue()),
            KNNEngine.NMSLIB.getName()
        );
        assertTrue(tmpFile.toFile().length() > 0);

        long pointer = JNIService.loadIndex(
            tmpFile.toAbsolutePath().toString(),
            ImmutableMap.of(KNNConstants.SPACE_TYPE, SpaceType.L2.getValue()),
            KNNEngine.NMSLIB.getName()
        );
        assertNotEquals(0, pointer);

        JNIService.free(pointer, KNNEngine.NMSLIB.getName());
    }

    public void testFree_faiss_valid() throws IOException {

        Path tmpFile = createTempFile();

        JNIService.createIndex(
            testData.indexData.docs,
            testData.indexData.vectors,
            tmpFile.toAbsolutePath().toString(),
            ImmutableMap.of(INDEX_DESCRIPTION_PARAMETER, faissMethod, KNNConstants.SPACE_TYPE, SpaceType.L2.getValue()),
            FAISS_NAME
        );
        assertTrue(tmpFile.toFile().length() > 0);

        long pointer = JNIService.loadIndex(tmpFile.toAbsolutePath().toString(), Collections.emptyMap(), FAISS_NAME);
        assertNotEquals(0, pointer);

        JNIService.free(pointer, FAISS_NAME);
    }

    public void testTransferVectors() {
        long trainPointer1 = JNIService.transferVectors(0, testData.indexData.vectors);
        assertNotEquals(0, trainPointer1);

        long trainPointer2;
        for (int i = 0; i < 10; i++) {
            trainPointer2 = JNIService.transferVectors(trainPointer1, testData.indexData.vectors);
            assertEquals(trainPointer1, trainPointer2);
        }

        JNIService.freeVectors(trainPointer1);
    }

    public void testTrain_whenConfigurationIsIVFFlat_thenSucceed() throws IOException {
        long trainPointer = transferVectors(10);
        int ivfNlistParam = 16;
        XContentBuilder xContentBuilder = XContentFactory.jsonBuilder()
            .startObject()
            .field(NAME, METHOD_IVF)
            .field(KNN_ENGINE, FAISS_NAME)
            .startObject(PARAMETERS)
            .field(METHOD_PARAMETER_NLIST, ivfNlistParam)
            .endObject()
            .endObject();
        Map<String, Object> in = xContentBuilderToMap(xContentBuilder);
        KNNMethodContext knnMethodContext = KNNMethodContext.parse(in);
        Map<String, Object> parameters = KNNEngine.FAISS.getMethodAsMap(knnMethodContext);

        byte[] faissIndex = JNIService.trainIndex(parameters, 128, trainPointer, FAISS_NAME);

        assertNotEquals(0, faissIndex.length);
        JNIService.freeVectors(trainPointer);
    }

    public void testTrain_whenConfigurationIsIVFPQ_thenSucceed() throws IOException {
        long trainPointer = transferVectors(10);
        int ivfNlistParam = 16;
        int pqMParam = 4;
        int pqCodeSizeParam = 4;
        XContentBuilder xContentBuilder = XContentFactory.jsonBuilder()
            .startObject()
            .field(NAME, METHOD_IVF)
            .field(KNN_ENGINE, FAISS_NAME)
            .startObject(PARAMETERS)
            .field(METHOD_PARAMETER_NLIST, ivfNlistParam)
            .startObject(METHOD_ENCODER_PARAMETER)
            .field(NAME, ENCODER_PQ)
            .startObject(PARAMETERS)
            .field(ENCODER_PARAMETER_PQ_M, pqMParam)
            .field(ENCODER_PARAMETER_PQ_CODE_SIZE, pqCodeSizeParam)
            .endObject()
            .endObject()
            .endObject()
            .endObject();
        Map<String, Object> in = xContentBuilderToMap(xContentBuilder);
        KNNMethodContext knnMethodContext = KNNMethodContext.parse(in);
        Map<String, Object> parameters = KNNEngine.FAISS.getMethodAsMap(knnMethodContext);

        byte[] faissIndex = JNIService.trainIndex(parameters, 128, trainPointer, FAISS_NAME);

        assertNotEquals(0, faissIndex.length);
        JNIService.freeVectors(trainPointer);
    }

    public void testTrain_whenConfigurationIsHNSWPQ_thenSucceed() throws IOException {
        long trainPointer = transferVectors(10);
        int pqMParam = 4;
        XContentBuilder xContentBuilder = XContentFactory.jsonBuilder()
            .startObject()
            .field(NAME, METHOD_HNSW)
            .field(KNN_ENGINE, FAISS_NAME)
            .startObject(PARAMETERS)
            .startObject(METHOD_ENCODER_PARAMETER)
            .field(NAME, ENCODER_PQ)
            .startObject(PARAMETERS)
            .field(ENCODER_PARAMETER_PQ_M, pqMParam)
            .endObject()
            .endObject()
            .endObject()
            .endObject();
        Map<String, Object> in = xContentBuilderToMap(xContentBuilder);
        KNNMethodContext knnMethodContext = KNNMethodContext.parse(in);
        knnMethodContext.getMethodComponentContext().setIndexVersion(Version.CURRENT);
        Map<String, Object> parameters = KNNEngine.FAISS.getMethodAsMap(knnMethodContext);

        byte[] faissIndex = JNIService.trainIndex(parameters, 128, trainPointer, FAISS_NAME);

        assertNotEquals(0, faissIndex.length);
        JNIService.freeVectors(trainPointer);
    }

    private long transferVectors(int numDuplicates) {
        long trainPointer1 = JNIService.transferVectors(0, testData.indexData.vectors);
        assertNotEquals(0, trainPointer1);

        long trainPointer2;
        for (int i = 0; i < numDuplicates; i++) {
            trainPointer2 = JNIService.transferVectors(trainPointer1, testData.indexData.vectors);
            assertEquals(trainPointer1, trainPointer2);
        }

        return trainPointer1;
    }

    public void testCreateIndexFromTemplate() throws IOException {

        long trainPointer1 = JNIService.transferVectors(0, testData.indexData.vectors);
        assertNotEquals(0, trainPointer1);

        long trainPointer2;
        for (int i = 0; i < 10; i++) {
            trainPointer2 = JNIService.transferVectors(trainPointer1, testData.indexData.vectors);
            assertEquals(trainPointer1, trainPointer2);
        }

        SpaceType spaceType = SpaceType.L2;
        KNNMethodContext knnMethodContext = new KNNMethodContext(
            KNNEngine.FAISS,
            spaceType,
            new MethodComponentContext(
                METHOD_IVF,
                ImmutableMap.of(
                    METHOD_PARAMETER_NLIST,
                    16,
                    METHOD_ENCODER_PARAMETER,
                    new MethodComponentContext(ENCODER_PQ, ImmutableMap.of(ENCODER_PARAMETER_PQ_M, 16, ENCODER_PARAMETER_PQ_CODE_SIZE, 8))
                )
            )
        );

        String description = knnMethodContext.getKnnEngine().getMethodAsMap(knnMethodContext).get(INDEX_DESCRIPTION_PARAMETER).toString();
        assertEquals("IVF16,PQ16x8", description);

        Map<String, Object> parameters = ImmutableMap.of(
            INDEX_DESCRIPTION_PARAMETER,
            description,
            KNNConstants.SPACE_TYPE,
            spaceType.getValue()
        );

        byte[] faissIndex = JNIService.trainIndex(parameters, 128, trainPointer1, FAISS_NAME);

        assertNotEquals(0, faissIndex.length);
        JNIService.freeVectors(trainPointer1);

        Path tmpFile1 = createTempFile();
        JNIService.createIndexFromTemplate(
            testData.indexData.docs,
            testData.indexData.vectors,
            tmpFile1.toAbsolutePath().toString(),
            faissIndex,
            ImmutableMap.of(INDEX_THREAD_QTY, 1),
            FAISS_NAME
        );
        assertTrue(tmpFile1.toFile().length() > 0);

        long pointer = JNIService.loadIndex(tmpFile1.toAbsolutePath().toString(), Collections.emptyMap(), FAISS_NAME);
        assertNotEquals(0, pointer);
    }
}<|MERGE_RESOLUTION|>--- conflicted
+++ resolved
@@ -13,11 +13,8 @@
 
 import com.google.common.collect.ImmutableList;
 import com.google.common.collect.ImmutableMap;
-<<<<<<< HEAD
 import org.apache.lucene.util.FixedBitSet;
-=======
 import lombok.SneakyThrows;
->>>>>>> 48fcfa70
 import org.junit.BeforeClass;
 import org.opensearch.Version;
 import org.opensearch.common.xcontent.XContentFactory;
@@ -712,12 +709,12 @@
     }
 
     public void testQueryIndex_invalidEngine() {
-        expectThrows(IllegalArgumentException.class, () -> JNIService.queryIndex(0L, new float[] {}, 0, "invalid" + "-engine", null, 0, null));
+        expectThrows(IllegalArgumentException.class, () -> JNIService.queryIndex(0L, new float[] {}, 0, "invalid" + "-engine", null, null));
     }
 
     public void testQueryIndex_nmslib_invalid_badPointer() {
 
-        expectThrows(Exception.class, () -> JNIService.queryIndex(0L, new float[] {}, 0, KNNEngine.NMSLIB.getName(), null, 0, null));
+        expectThrows(Exception.class, () -> JNIService.queryIndex(0L, new float[] {}, 0, KNNEngine.NMSLIB.getName(), null, null));
     }
 
     public void testQueryIndex_nmslib_invalid_nullQueryVector() throws IOException {
@@ -740,7 +737,7 @@
         );
         assertNotEquals(0, pointer);
 
-        expectThrows(Exception.class, () -> JNIService.queryIndex(pointer, null, 10, KNNEngine.NMSLIB.getName(), null, 0, null));
+        expectThrows(Exception.class, () -> JNIService.queryIndex(pointer, null, 10, KNNEngine.NMSLIB.getName(), null, null));
     }
 
     public void testQueryIndex_nmslib_valid() throws IOException {
@@ -766,7 +763,7 @@
             assertNotEquals(0, pointer);
 
             for (float[] query : testData.queries) {
-                KNNQueryResult[] results = JNIService.queryIndex(pointer, query, k, KNNEngine.NMSLIB.getName(), null, 0, null);
+                KNNQueryResult[] results = JNIService.queryIndex(pointer, query, k, KNNEngine.NMSLIB.getName(), null, null);
                 assertEquals(k, results.length);
             }
         }
@@ -774,7 +771,7 @@
 
     public void testQueryIndex_faiss_invalid_badPointer() {
 
-        expectThrows(Exception.class, () -> JNIService.queryIndex(0L, new float[] {}, 0, FAISS_NAME, null, 0, null));
+        expectThrows(Exception.class, () -> JNIService.queryIndex(0L, new float[] {}, 0, FAISS_NAME, null, null));
     }
 
     public void testQueryIndex_faiss_invalid_nullQueryVector() throws IOException {
@@ -793,7 +790,7 @@
         long pointer = JNIService.loadIndex(tmpFile.toAbsolutePath().toString(), Collections.emptyMap(), FAISS_NAME);
         assertNotEquals(0, pointer);
 
-        expectThrows(Exception.class, () -> JNIService.queryIndex(pointer, null, 10, FAISS_NAME, null, 0, null));
+        expectThrows(Exception.class, () -> JNIService.queryIndex(pointer, null, 10, FAISS_NAME, null, null));
     }
 
     public void testQueryIndex_faiss_valid() throws IOException {
@@ -822,130 +819,14 @@
                 assertNotEquals(0, pointer);
 
                 for (float[] query : testData.queries) {
-                    KNNQueryResult[] results = JNIService.queryIndex(pointer, query, k, FAISS_NAME, null, 0, null);
+                    KNNQueryResult[] results = JNIService.queryIndex(pointer, query, k, FAISS_NAME, null, null);
                     assertEquals(k, results.length);
                 }
 
                 // Filter will result in no ids
                 for (float[] query : testData.queries) {
-                    KNNQueryResult[] results = JNIService.queryIndex(pointer, query, k, FAISS_NAME, new long[] { 0 }, 0, null);
+                    KNNQueryResult[] results = JNIService.queryIndex(pointer, query, k, FAISS_NAME, new int[] { 0 }, null);
                     assertEquals(0, results.length);
-                }
-            }
-        }
-    }
-
-    public void testQueryIndex_faiss_filterIdSelector() throws IOException {
-        int k = 2;
-        int[] docIds = new int[] { 84, 65 };
-        float[][] vectors = new float[][] { { 1, 2 }, { 3, 4 } };
-
-        List<String> methods = ImmutableList.of(faissMethod);
-        List<SpaceType> spaces = ImmutableList.of(SpaceType.L2);
-        for (String method : methods) {
-            for (SpaceType spaceType : spaces) {
-                Path tmpFile = createTempFile();
-                JNIService.createIndex(
-                    docIds,
-                    vectors,
-                    tmpFile.toAbsolutePath().toString(),
-                    ImmutableMap.of(INDEX_DESCRIPTION_PARAMETER, method, KNNConstants.SPACE_TYPE, spaceType.getValue()),
-                    FAISS_NAME
-                );
-                assertTrue(tmpFile.toFile().length() > 0);
-
-                long pointer = JNIService.loadIndex(
-                    tmpFile.toAbsolutePath().toString(),
-                    ImmutableMap.of(KNNConstants.SPACE_TYPE, spaceType.getValue()),
-                    FAISS_NAME
-                );
-                assertNotEquals(0, pointer);
-
-                for (float[] query : vectors) {
-                    KNNQueryResult[] results = JNIService.queryIndex(pointer, query, k, FAISS_NAME, null, 0, null);
-                    assertEquals(k, results.length);
-                }
-
-                // Filter By FIXED bitset
-                for (int i = 0; i < vectors.length; i++) {
-                    int docId = docIds[i];
-                    float[] query = vectors[i];
-
-                    FixedBitSet fbs = new FixedBitSet(docId + 1);
-                    fbs.set(docId);
-                    long[] bits = fbs.getBits();
-                    KNNQueryResult[] results = JNIService.queryIndex(pointer, query, k, FAISS_NAME, bits, 0, null);
-
-                    assertEquals(1, results.length);
-                    assertEquals(docId, results[0].getId());
-                }
-
-                // Filter By array
-                for (int i = 0; i < vectors.length; i++) {
-                    int docId = docIds[i];
-                    float[] query = vectors[i];
-
-                    KNNQueryResult[] results = JNIService.queryIndex(pointer, query, k, FAISS_NAME, new long[] { docId }, 1, null);
-
-                    assertEquals(1, results.length);
-                    assertEquals(docId, results[0].getId());
-                }
-            }
-        }
-    }
-
-    public void testQueryIndex_faiss_filter() throws IOException {
-        int k = 10;
-
-        List<String> methods = ImmutableList.of(faissMethod);
-        List<SpaceType> spaces = ImmutableList.of(SpaceType.L2);
-        for (String method : methods) {
-            for (SpaceType spaceType : spaces) {
-                Path tmpFile = createTempFile();
-                JNIService.createIndex(
-                    testData.indexData.docs,
-                    testData.indexData.vectors,
-                    tmpFile.toAbsolutePath().toString(),
-                    ImmutableMap.of(INDEX_DESCRIPTION_PARAMETER, method, KNNConstants.SPACE_TYPE, spaceType.getValue()),
-                    FAISS_NAME
-                );
-                assertTrue(tmpFile.toFile().length() > 0);
-
-                long pointer = JNIService.loadIndex(
-                    tmpFile.toAbsolutePath().toString(),
-                    ImmutableMap.of(KNNConstants.SPACE_TYPE, spaceType.getValue()),
-                    FAISS_NAME
-                );
-                assertNotEquals(0, pointer);
-
-                for (float[] query : testData.queries) {
-                    KNNQueryResult[] results = JNIService.queryIndex(pointer, query, k, FAISS_NAME, null, 0, null);
-                    assertEquals(k, results.length);
-                }
-
-                // Filter By FIXED bitset
-                for (int i = 0; i < testData.indexData.docs.length; i++) {
-                    int docId = testData.indexData.docs[i];
-                    float[] query = testData.indexData.vectors[i];
-
-                    FixedBitSet fbs = new FixedBitSet(docId + 1);
-                    fbs.set(docId);
-                    long[] bits = fbs.getBits();
-                    KNNQueryResult[] results = JNIService.queryIndex(pointer, query, k, FAISS_NAME, bits, 0, null);
-
-                    assertEquals(1, results.length);
-                    assertEquals(docId, results[0].getId());
-                }
-
-                // Filter By array
-                for (int i = 0; i < testData.indexData.docs.length; i++) {
-                    int docId = testData.indexData.docs[i];
-                    float[] query = testData.indexData.vectors[i];
-
-                    KNNQueryResult[] results = JNIService.queryIndex(pointer, query, k, FAISS_NAME, new long[] { docId }, 1, null);
-
-                    assertEquals(1, results.length);
-                    assertEquals(docId, results[0].getId());
                 }
             }
         }
@@ -979,7 +860,7 @@
                 assertNotEquals(0, pointer);
 
                 for (float[] query : testDataNested.queries) {
-                    KNNQueryResult[] results = JNIService.queryIndex(pointer, query, k, FAISS_NAME, null, 0, parentIds);
+                    KNNQueryResult[] results = JNIService.queryIndex(pointer, query, k, FAISS_NAME, null, parentIds);
                     // Verify there is no more than one result from same parent
                     Set<Integer> parentIdSet = toParentIdSet(results, idToParentIdMap);
                     assertEquals(results.length, parentIdSet.size());
