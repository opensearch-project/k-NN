/*
 * SPDX-License-Identifier: Apache-2.0
 *
 * The OpenSearch Contributors require contributions made to
 * this file be licensed under the Apache-2.0 license or a
 * compatible open source license.
 *
 * Modifications Copyright OpenSearch Contributors. See
 * GitHub history for details.
 */

package org.opensearch.knn.indices;

import com.google.common.collect.ImmutableSet;
import com.google.common.util.concurrent.UncheckedExecutionException;
import org.opensearch.Version;
import org.opensearch.cluster.service.ClusterService;
import org.opensearch.common.settings.ClusterSettings;
import org.opensearch.common.settings.Settings;
import org.opensearch.knn.KNNTestCase;
import org.opensearch.knn.index.engine.MethodComponentContext;
import org.opensearch.knn.index.SpaceType;
import org.opensearch.knn.index.VectorDataType;
import org.opensearch.knn.index.engine.KNNEngine;
import org.opensearch.knn.index.mapper.CompressionLevel;
import org.opensearch.knn.index.mapper.Mode;

import java.time.ZoneOffset;
import java.time.ZonedDateTime;
import java.util.concurrent.ExecutionException;

import static org.mockito.Mockito.mock;
import static org.mockito.Mockito.when;
import static org.opensearch.knn.index.KNNSettings.MODEL_CACHE_SIZE_LIMIT_SETTING;
import static org.opensearch.knn.common.KNNConstants.BYTES_PER_KILOBYTES;

public class ModelCacheTests extends KNNTestCase {

    public void testGet_normal() throws ExecutionException, InterruptedException {
        String modelId = "test-model-id";
        int dimension = 2;
        Model mockModel = new Model(
            new ModelMetadata(
                KNNEngine.DEFAULT,
                SpaceType.DEFAULT,
                dimension,
                ModelState.CREATED,
                ZonedDateTime.now(ZoneOffset.UTC).toString(),
                "",
                "",
                "",
                MethodComponentContext.EMPTY,
                VectorDataType.DEFAULT,
<<<<<<< HEAD
                Version.V_EMPTY
=======
                Mode.NOT_CONFIGURED,
                CompressionLevel.NOT_CONFIGURED
>>>>>>> d4af93ed
            ),
            "hello".getBytes(),
            modelId
        );
        String cacheSize = "10%";

        ModelDao modelDao = mock(ModelDao.class);
        when(modelDao.get(modelId)).thenReturn(mockModel);

        Settings settings = Settings.builder().put(MODEL_CACHE_SIZE_LIMIT_SETTING.getKey(), cacheSize).build();
        ClusterSettings clusterSettings = new ClusterSettings(settings, ImmutableSet.of(MODEL_CACHE_SIZE_LIMIT_SETTING));
        ClusterService clusterService = mock(ClusterService.class);
        when(clusterService.getClusterSettings()).thenReturn(clusterSettings);
        when(clusterService.getSettings()).thenReturn(settings);

        ModelCache.initialize(modelDao, clusterService);
        ModelCache modelCache = new ModelCache();

        assertEquals(mockModel, modelCache.get(modelId));
    }

    public void testGet_modelDoesNotFitInCache() throws ExecutionException, InterruptedException {
        String modelId = "test-model-id";
        int dimension = 2;
        String cacheSize = "1kb";

        Model mockModel = new Model(
            new ModelMetadata(
                KNNEngine.DEFAULT,
                SpaceType.DEFAULT,
                dimension,
                ModelState.CREATED,
                ZonedDateTime.now(ZoneOffset.UTC).toString(),
                "",
                "",
                "",
                MethodComponentContext.EMPTY,
                VectorDataType.DEFAULT,
<<<<<<< HEAD
                Version.V_EMPTY
=======
                Mode.NOT_CONFIGURED,
                CompressionLevel.NOT_CONFIGURED
>>>>>>> d4af93ed
            ),
            new byte[BYTES_PER_KILOBYTES + 1],
            modelId
        );

        ModelDao modelDao = mock(ModelDao.class);
        when(modelDao.get(modelId)).thenReturn(mockModel);

        Settings settings = Settings.builder().put(MODEL_CACHE_SIZE_LIMIT_SETTING.getKey(), cacheSize).build();
        ClusterSettings clusterSettings = new ClusterSettings(settings, ImmutableSet.of(MODEL_CACHE_SIZE_LIMIT_SETTING));
        ClusterService clusterService = mock(ClusterService.class);
        when(clusterService.getClusterSettings()).thenReturn(clusterSettings);
        when(clusterService.getSettings()).thenReturn(settings);

        ModelCache.initialize(modelDao, clusterService);
        ModelCache modelCache = new ModelCache();

        assertEquals(mockModel, modelCache.get(modelId));
        assertFalse(modelCache.contains(modelId));
    }

    public void testGet_modelDoesNotExist() throws ExecutionException, InterruptedException {
        String modelId = "test-model-id";
        String cacheSize = "10%";

        ModelDao modelDao = mock(ModelDao.class);
        when(modelDao.get(modelId)).thenThrow(new IllegalArgumentException());

        Settings settings = Settings.builder().put(MODEL_CACHE_SIZE_LIMIT_SETTING.getKey(), cacheSize).build();
        ClusterSettings clusterSettings = new ClusterSettings(settings, ImmutableSet.of(MODEL_CACHE_SIZE_LIMIT_SETTING));
        ClusterService clusterService = mock(ClusterService.class);
        when(clusterService.getClusterSettings()).thenReturn(clusterSettings);
        when(clusterService.getSettings()).thenReturn(settings);

        ModelCache.initialize(modelDao, clusterService);
        ModelCache modelCache = new ModelCache();

        expectThrows(UncheckedExecutionException.class, () -> modelCache.get(modelId));
    }

    public void testGetTotalWeight() throws ExecutionException, InterruptedException {
        String modelId1 = "test-model-id-1";
        String modelId2 = "test-model-id-2";
        int dimension = 2;
        String cacheSize = "10%";

        int size1 = BYTES_PER_KILOBYTES;
        Model mockModel1 = new Model(
            new ModelMetadata(
                KNNEngine.DEFAULT,
                SpaceType.DEFAULT,
                dimension,
                ModelState.CREATED,
                ZonedDateTime.now(ZoneOffset.UTC).toString(),
                "",
                "",
                "",
                MethodComponentContext.EMPTY,
                VectorDataType.DEFAULT,
<<<<<<< HEAD
                Version.V_EMPTY
=======
                Mode.NOT_CONFIGURED,
                CompressionLevel.NOT_CONFIGURED
>>>>>>> d4af93ed
            ),
            new byte[size1],
            modelId1
        );
        int size2 = BYTES_PER_KILOBYTES * 3;
        Model mockModel2 = new Model(
            new ModelMetadata(
                KNNEngine.DEFAULT,
                SpaceType.DEFAULT,
                dimension,
                ModelState.CREATED,
                ZonedDateTime.now(ZoneOffset.UTC).toString(),
                "",
                "",
                "",
                MethodComponentContext.EMPTY,
                VectorDataType.DEFAULT,
<<<<<<< HEAD
                Version.V_EMPTY
=======
                Mode.NOT_CONFIGURED,
                CompressionLevel.NOT_CONFIGURED
>>>>>>> d4af93ed
            ),
            new byte[size2],
            modelId2
        );

        ModelDao modelDao = mock(ModelDao.class);
        when(modelDao.get(modelId1)).thenReturn(mockModel1);
        when(modelDao.get(modelId2)).thenReturn(mockModel2);

        Settings settings = Settings.builder().put(MODEL_CACHE_SIZE_LIMIT_SETTING.getKey(), cacheSize).build();
        ClusterSettings clusterSettings = new ClusterSettings(settings, ImmutableSet.of(MODEL_CACHE_SIZE_LIMIT_SETTING));
        ClusterService clusterService = mock(ClusterService.class);
        when(clusterService.getClusterSettings()).thenReturn(clusterSettings);
        when(clusterService.getSettings()).thenReturn(settings);

        ModelCache.initialize(modelDao, clusterService);
        ModelCache modelCache = new ModelCache();

        modelCache.get(modelId1);
        modelCache.get(modelId2);
        modelCache.get(modelId1);
        modelCache.get(modelId2);

        assertEquals((size1 + size2) / BYTES_PER_KILOBYTES + 2, modelCache.getTotalWeightInKB());
    }

    public void testRemove_normal() throws ExecutionException, InterruptedException {
        String modelId1 = "test-model-id-1";
        String modelId2 = "test-model-id-2";
        int dimension = 2;
        String cacheSize = "10%";

        int size1 = BYTES_PER_KILOBYTES;
        Model mockModel1 = new Model(
            new ModelMetadata(
                KNNEngine.DEFAULT,
                SpaceType.DEFAULT,
                dimension,
                ModelState.CREATED,
                ZonedDateTime.now(ZoneOffset.UTC).toString(),
                "",
                "",
                "",
                MethodComponentContext.EMPTY,
                VectorDataType.DEFAULT,
<<<<<<< HEAD
                Version.V_EMPTY
=======
                Mode.NOT_CONFIGURED,
                CompressionLevel.NOT_CONFIGURED
>>>>>>> d4af93ed
            ),
            new byte[size1],
            modelId1
        );
        int size2 = BYTES_PER_KILOBYTES * 3;
        Model mockModel2 = new Model(
            new ModelMetadata(
                KNNEngine.DEFAULT,
                SpaceType.DEFAULT,
                dimension,
                ModelState.CREATED,
                ZonedDateTime.now(ZoneOffset.UTC).toString(),
                "",
                "",
                "",
                MethodComponentContext.EMPTY,
                VectorDataType.DEFAULT,
<<<<<<< HEAD
                Version.V_EMPTY
=======
                Mode.NOT_CONFIGURED,
                CompressionLevel.NOT_CONFIGURED
>>>>>>> d4af93ed
            ),
            new byte[size2],
            modelId2
        );

        ModelDao modelDao = mock(ModelDao.class);
        when(modelDao.get(modelId1)).thenReturn(mockModel1);
        when(modelDao.get(modelId2)).thenReturn(mockModel2);

        Settings settings = Settings.builder().put(MODEL_CACHE_SIZE_LIMIT_SETTING.getKey(), cacheSize).build();
        ClusterSettings clusterSettings = new ClusterSettings(settings, ImmutableSet.of(MODEL_CACHE_SIZE_LIMIT_SETTING));
        ClusterService clusterService = mock(ClusterService.class);
        when(clusterService.getClusterSettings()).thenReturn(clusterSettings);
        when(clusterService.getSettings()).thenReturn(settings);

        ModelCache.initialize(modelDao, clusterService);
        ModelCache modelCache = new ModelCache();

        modelCache.get(modelId1);
        modelCache.get(modelId2);
        modelCache.get(modelId1);
        modelCache.get(modelId2);

        assertEquals(((size1 + size2) / BYTES_PER_KILOBYTES) + 2, modelCache.getTotalWeightInKB());

        modelCache.remove(modelId1);

        assertEquals((size2 / BYTES_PER_KILOBYTES) + 1, modelCache.getTotalWeightInKB());

        modelCache.remove(modelId2);

        assertEquals(0, modelCache.getTotalWeightInKB());
    }

    public void testRebuild_normal() throws ExecutionException, InterruptedException {
        String modelId = "test-model-id";
        int dimension = 2;
        String cacheSize = "10%";
        Model mockModel = new Model(
            new ModelMetadata(
                KNNEngine.DEFAULT,
                SpaceType.DEFAULT,
                dimension,
                ModelState.CREATED,
                ZonedDateTime.now(ZoneOffset.UTC).toString(),
                "",
                "",
                "",
                MethodComponentContext.EMPTY,
                VectorDataType.DEFAULT,
<<<<<<< HEAD
                Version.V_EMPTY
=======
                Mode.NOT_CONFIGURED,
                CompressionLevel.NOT_CONFIGURED
>>>>>>> d4af93ed
            ),
            "hello".getBytes(),
            modelId
        );

        ModelDao modelDao = mock(ModelDao.class);
        when(modelDao.get(modelId)).thenReturn(mockModel);

        Settings settings = Settings.builder().put(MODEL_CACHE_SIZE_LIMIT_SETTING.getKey(), cacheSize).build();
        ClusterSettings clusterSettings = new ClusterSettings(settings, ImmutableSet.of(MODEL_CACHE_SIZE_LIMIT_SETTING));
        ClusterService clusterService = mock(ClusterService.class);
        when(clusterService.getClusterSettings()).thenReturn(clusterSettings);
        when(clusterService.getSettings()).thenReturn(settings);

        ModelCache.initialize(modelDao, clusterService);
        ModelCache modelCache = new ModelCache();

        // Add element to cache - nothing should be kept
        modelCache.get(modelId);
        assertEquals((mockModel.getModelBlob().length / BYTES_PER_KILOBYTES) + 1, modelCache.getTotalWeightInKB());

        // Rebuild and make sure cache is empty
        modelCache.rebuild();
        assertEquals(0, modelCache.getTotalWeightInKB());

        // Add element again
        modelCache.get(modelId);
        assertEquals((mockModel.getModelBlob().length / BYTES_PER_KILOBYTES) + 1, modelCache.getTotalWeightInKB());
    }

    public void testRebuild_afterSettingUpdate() throws ExecutionException, InterruptedException {
        String modelId = "test-model-id";
        int dimension = 2;

        int modelSize = 2 * BYTES_PER_KILOBYTES;
        Model mockModel = new Model(
            new ModelMetadata(
                KNNEngine.DEFAULT,
                SpaceType.DEFAULT,
                dimension,
                ModelState.CREATED,
                ZonedDateTime.now(ZoneOffset.UTC).toString(),
                "",
                "",
                "",
                MethodComponentContext.EMPTY,
                VectorDataType.DEFAULT,
<<<<<<< HEAD
                Version.V_EMPTY
=======
                Mode.NOT_CONFIGURED,
                CompressionLevel.NOT_CONFIGURED
>>>>>>> d4af93ed
            ),
            new byte[modelSize],
            modelId
        );

        String cacheSize1 = "1kb";
        String cacheSize2 = "4kb";

        ModelDao modelDao = mock(ModelDao.class);
        when(modelDao.get(modelId)).thenReturn(mockModel);

        Settings settings = Settings.builder().put(MODEL_CACHE_SIZE_LIMIT_SETTING.getKey(), cacheSize1).build();
        ClusterSettings clusterSettings = new ClusterSettings(settings, ImmutableSet.of(MODEL_CACHE_SIZE_LIMIT_SETTING));
        ClusterService clusterService = mock(ClusterService.class);
        when(clusterService.getClusterSettings()).thenReturn(clusterSettings);
        when(clusterService.getSettings()).thenReturn(settings);

        ModelCache.initialize(modelDao, clusterService);
        ModelCache modelCache = new ModelCache();

        // Add element to cache - element should not remain in cache
        modelCache.get(modelId);
        assertEquals(0, modelCache.getTotalWeightInKB());

        // Rebuild and make sure cache is empty
        Settings newSettings = Settings.builder().put(MODEL_CACHE_SIZE_LIMIT_SETTING.getKey(), cacheSize2).build();
        clusterService.getClusterSettings().applySettings(newSettings);
        assertEquals(0, modelCache.getTotalWeightInKB());

        // Add element again - element should remain in cache
        modelCache.get(modelId);
        assertEquals((modelSize / BYTES_PER_KILOBYTES) + 1, modelCache.getTotalWeightInKB());
    }

    public void testRemove_modelNotInCache() {
        String modelId1 = "test-model-id-1";
        String cacheSize = "10%";

        ModelDao modelDao = mock(ModelDao.class);

        Settings settings = Settings.builder().put(MODEL_CACHE_SIZE_LIMIT_SETTING.getKey(), cacheSize).build();
        ClusterSettings clusterSettings = new ClusterSettings(settings, ImmutableSet.of(MODEL_CACHE_SIZE_LIMIT_SETTING));
        ClusterService clusterService = mock(ClusterService.class);
        when(clusterService.getClusterSettings()).thenReturn(clusterSettings);
        when(clusterService.getSettings()).thenReturn(settings);

        ModelCache.initialize(modelDao, clusterService);
        ModelCache modelCache = new ModelCache();

        assertEquals(0, modelCache.getTotalWeightInKB());
        modelCache.remove(modelId1);
        assertEquals(0, modelCache.getTotalWeightInKB());
    }

    public void testContains() throws ExecutionException, InterruptedException {
        String modelId1 = "test-model-id-1";
        int dimension = 2;
        int modelSize1 = 100;
        Model mockModel1 = new Model(
            new ModelMetadata(
                KNNEngine.DEFAULT,
                SpaceType.DEFAULT,
                dimension,
                ModelState.CREATED,
                ZonedDateTime.now(ZoneOffset.UTC).toString(),
                "",
                "",
                "",
                MethodComponentContext.EMPTY,
                VectorDataType.DEFAULT,
<<<<<<< HEAD
                Version.V_EMPTY
=======
                Mode.NOT_CONFIGURED,
                CompressionLevel.NOT_CONFIGURED
>>>>>>> d4af93ed
            ),
            new byte[modelSize1],
            modelId1
        );

        String modelId2 = "test-model-id-2";

        String cacheSize = "10%";

        ModelDao modelDao = mock(ModelDao.class);
        when(modelDao.get(modelId1)).thenReturn(mockModel1);

        Settings settings = Settings.builder().put(MODEL_CACHE_SIZE_LIMIT_SETTING.getKey(), cacheSize).build();
        ClusterSettings clusterSettings = new ClusterSettings(settings, ImmutableSet.of(MODEL_CACHE_SIZE_LIMIT_SETTING));
        ClusterService clusterService = mock(ClusterService.class);
        when(clusterService.getClusterSettings()).thenReturn(clusterSettings);
        when(clusterService.getSettings()).thenReturn(settings);

        ModelCache.initialize(modelDao, clusterService);
        ModelCache modelCache = new ModelCache();

        assertFalse(modelCache.contains(modelId1));
        modelCache.get(modelId1);
        assertTrue(modelCache.contains(modelId1));
        assertFalse(modelCache.contains(modelId2));
    }

    public void testRemoveAll() throws ExecutionException, InterruptedException {
        int dimension = 2;
        String modelId1 = "test-model-id-1";
        int modelSize1 = BYTES_PER_KILOBYTES;
        Model mockModel1 = new Model(
            new ModelMetadata(
                KNNEngine.DEFAULT,
                SpaceType.DEFAULT,
                dimension,
                ModelState.CREATED,
                ZonedDateTime.now(ZoneOffset.UTC).toString(),
                "",
                "",
                "",
                MethodComponentContext.EMPTY,
                VectorDataType.DEFAULT,
<<<<<<< HEAD
                Version.V_EMPTY
=======
                Mode.NOT_CONFIGURED,
                CompressionLevel.NOT_CONFIGURED
>>>>>>> d4af93ed
            ),
            new byte[modelSize1],
            modelId1
        );

        String modelId2 = "test-model-id-2";
        int modelSize2 = BYTES_PER_KILOBYTES * 2;
        Model mockModel2 = new Model(
            new ModelMetadata(
                KNNEngine.DEFAULT,
                SpaceType.DEFAULT,
                dimension,
                ModelState.CREATED,
                ZonedDateTime.now(ZoneOffset.UTC).toString(),
                "",
                "",
                "",
                MethodComponentContext.EMPTY,
                VectorDataType.DEFAULT,
<<<<<<< HEAD
                Version.V_EMPTY
=======
                Mode.NOT_CONFIGURED,
                CompressionLevel.NOT_CONFIGURED
>>>>>>> d4af93ed
            ),
            new byte[modelSize2],
            modelId2
        );

        String cacheSize = "10%";

        ModelDao modelDao = mock(ModelDao.class);
        when(modelDao.get(modelId1)).thenReturn(mockModel1);
        when(modelDao.get(modelId2)).thenReturn(mockModel2);

        Settings settings = Settings.builder().put(MODEL_CACHE_SIZE_LIMIT_SETTING.getKey(), cacheSize).build();
        ClusterSettings clusterSettings = new ClusterSettings(settings, ImmutableSet.of(MODEL_CACHE_SIZE_LIMIT_SETTING));
        ClusterService clusterService = mock(ClusterService.class);
        when(clusterService.getClusterSettings()).thenReturn(clusterSettings);
        when(clusterService.getSettings()).thenReturn(settings);

        ModelCache.initialize(modelDao, clusterService);
        ModelCache modelCache = new ModelCache();

        modelCache.get(modelId1);
        modelCache.get(modelId2);

        assertEquals(((modelSize1 + modelSize2) / BYTES_PER_KILOBYTES) + 2, modelCache.getTotalWeightInKB());
        modelCache.removeAll();
        assertEquals(0, modelCache.getTotalWeightInKB());
    }

    public void testModelCacheEvictionDueToSize() throws ExecutionException, InterruptedException {
        String modelIdPattern = "test-model-id-%d";
        int dimension = 2;
        int maxDocuments = 10;
        ModelDao modelDao = mock(ModelDao.class);
        for (int i = 0; i < maxDocuments; i++) {
            String modelId = String.format(modelIdPattern, i);
            Model mockModel = new Model(
                new ModelMetadata(
                    KNNEngine.DEFAULT,
                    SpaceType.DEFAULT,
                    dimension,
                    ModelState.CREATED,
                    ZonedDateTime.now(ZoneOffset.UTC).toString(),
                    "",
                    "",
                    "",
                    MethodComponentContext.EMPTY,
                    VectorDataType.DEFAULT,
<<<<<<< HEAD
                    Version.V_EMPTY
=======
                    Mode.NOT_CONFIGURED,
                    CompressionLevel.NOT_CONFIGURED
>>>>>>> d4af93ed
                ),
                new byte[BYTES_PER_KILOBYTES * 2],
                modelId
            );
            when(modelDao.get(modelId)).thenReturn(mockModel);
        }

        String cacheSize = "10kb";
        Settings settings = Settings.builder().put(MODEL_CACHE_SIZE_LIMIT_SETTING.getKey(), cacheSize).build();
        ClusterSettings clusterSettings = new ClusterSettings(settings, ImmutableSet.of(MODEL_CACHE_SIZE_LIMIT_SETTING));
        ClusterService clusterService = mock(ClusterService.class);
        when(clusterService.getClusterSettings()).thenReturn(clusterSettings);
        when(clusterService.getSettings()).thenReturn(settings);

        ModelCache.initialize(modelDao, clusterService);
        ModelCache modelCache = new ModelCache();
        assertNull(modelCache.getEvictedDueToSizeAt());
        for (int i = 0; i < maxDocuments; i++) {
            modelCache.get(String.format(modelIdPattern, i));
        }
        assertNotNull(modelCache.getEvictedDueToSizeAt());
    }
}<|MERGE_RESOLUTION|>--- conflicted
+++ resolved
@@ -51,12 +51,9 @@
                 "",
                 MethodComponentContext.EMPTY,
                 VectorDataType.DEFAULT,
-<<<<<<< HEAD
-                Version.V_EMPTY
-=======
-                Mode.NOT_CONFIGURED,
-                CompressionLevel.NOT_CONFIGURED
->>>>>>> d4af93ed
+                Mode.NOT_CONFIGURED,
+                CompressionLevel.NOT_CONFIGURED,
+                        Version.V_EMPTY
             ),
             "hello".getBytes(),
             modelId
@@ -95,12 +92,9 @@
                 "",
                 MethodComponentContext.EMPTY,
                 VectorDataType.DEFAULT,
-<<<<<<< HEAD
-                Version.V_EMPTY
-=======
-                Mode.NOT_CONFIGURED,
-                CompressionLevel.NOT_CONFIGURED
->>>>>>> d4af93ed
+                Mode.NOT_CONFIGURED,
+                CompressionLevel.NOT_CONFIGURED,
+                        Version.V_EMPTY
             ),
             new byte[BYTES_PER_KILOBYTES + 1],
             modelId
@@ -160,12 +154,9 @@
                 "",
                 MethodComponentContext.EMPTY,
                 VectorDataType.DEFAULT,
-<<<<<<< HEAD
-                Version.V_EMPTY
-=======
-                Mode.NOT_CONFIGURED,
-                CompressionLevel.NOT_CONFIGURED
->>>>>>> d4af93ed
+                Mode.NOT_CONFIGURED,
+                CompressionLevel.NOT_CONFIGURED,
+                        Version.V_EMPTY
             ),
             new byte[size1],
             modelId1
@@ -183,12 +174,9 @@
                 "",
                 MethodComponentContext.EMPTY,
                 VectorDataType.DEFAULT,
-<<<<<<< HEAD
-                Version.V_EMPTY
-=======
-                Mode.NOT_CONFIGURED,
-                CompressionLevel.NOT_CONFIGURED
->>>>>>> d4af93ed
+                Mode.NOT_CONFIGURED,
+                CompressionLevel.NOT_CONFIGURED,
+                        Version.V_EMPTY
             ),
             new byte[size2],
             modelId2
@@ -234,12 +222,9 @@
                 "",
                 MethodComponentContext.EMPTY,
                 VectorDataType.DEFAULT,
-<<<<<<< HEAD
-                Version.V_EMPTY
-=======
-                Mode.NOT_CONFIGURED,
-                CompressionLevel.NOT_CONFIGURED
->>>>>>> d4af93ed
+                Mode.NOT_CONFIGURED,
+                CompressionLevel.NOT_CONFIGURED,
+                        Version.V_EMPTY
             ),
             new byte[size1],
             modelId1
@@ -257,12 +242,9 @@
                 "",
                 MethodComponentContext.EMPTY,
                 VectorDataType.DEFAULT,
-<<<<<<< HEAD
-                Version.V_EMPTY
-=======
-                Mode.NOT_CONFIGURED,
-                CompressionLevel.NOT_CONFIGURED
->>>>>>> d4af93ed
+                Mode.NOT_CONFIGURED,
+                CompressionLevel.NOT_CONFIGURED,
+                        Version.V_EMPTY
             ),
             new byte[size2],
             modelId2
@@ -313,12 +295,9 @@
                 "",
                 MethodComponentContext.EMPTY,
                 VectorDataType.DEFAULT,
-<<<<<<< HEAD
-                Version.V_EMPTY
-=======
-                Mode.NOT_CONFIGURED,
-                CompressionLevel.NOT_CONFIGURED
->>>>>>> d4af93ed
+                Mode.NOT_CONFIGURED,
+                CompressionLevel.NOT_CONFIGURED,
+                        Version.V_EMPTY
             ),
             "hello".getBytes(),
             modelId
@@ -366,12 +345,9 @@
                 "",
                 MethodComponentContext.EMPTY,
                 VectorDataType.DEFAULT,
-<<<<<<< HEAD
-                Version.V_EMPTY
-=======
-                Mode.NOT_CONFIGURED,
-                CompressionLevel.NOT_CONFIGURED
->>>>>>> d4af93ed
+                Mode.NOT_CONFIGURED,
+                CompressionLevel.NOT_CONFIGURED,
+                        Version.V_EMPTY
             ),
             new byte[modelSize],
             modelId
@@ -442,12 +418,9 @@
                 "",
                 MethodComponentContext.EMPTY,
                 VectorDataType.DEFAULT,
-<<<<<<< HEAD
-                Version.V_EMPTY
-=======
-                Mode.NOT_CONFIGURED,
-                CompressionLevel.NOT_CONFIGURED
->>>>>>> d4af93ed
+                Mode.NOT_CONFIGURED,
+                CompressionLevel.NOT_CONFIGURED,
+                        Version.V_EMPTY
             ),
             new byte[modelSize1],
             modelId1
@@ -491,12 +464,9 @@
                 "",
                 MethodComponentContext.EMPTY,
                 VectorDataType.DEFAULT,
-<<<<<<< HEAD
-                Version.V_EMPTY
-=======
-                Mode.NOT_CONFIGURED,
-                CompressionLevel.NOT_CONFIGURED
->>>>>>> d4af93ed
+                Mode.NOT_CONFIGURED,
+                CompressionLevel.NOT_CONFIGURED,
+                        Version.V_EMPTY
             ),
             new byte[modelSize1],
             modelId1
@@ -516,12 +486,9 @@
                 "",
                 MethodComponentContext.EMPTY,
                 VectorDataType.DEFAULT,
-<<<<<<< HEAD
-                Version.V_EMPTY
-=======
-                Mode.NOT_CONFIGURED,
-                CompressionLevel.NOT_CONFIGURED
->>>>>>> d4af93ed
+                Mode.NOT_CONFIGURED,
+                CompressionLevel.NOT_CONFIGURED,
+                        Version.V_EMPTY
             ),
             new byte[modelSize2],
             modelId2
@@ -569,12 +536,9 @@
                     "",
                     MethodComponentContext.EMPTY,
                     VectorDataType.DEFAULT,
-<<<<<<< HEAD
-                    Version.V_EMPTY
-=======
                     Mode.NOT_CONFIGURED,
-                    CompressionLevel.NOT_CONFIGURED
->>>>>>> d4af93ed
+                    CompressionLevel.NOT_CONFIGURED,
+                            Version.V_EMPTY
                 ),
                 new byte[BYTES_PER_KILOBYTES * 2],
                 modelId
