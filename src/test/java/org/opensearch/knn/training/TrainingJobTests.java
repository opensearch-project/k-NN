/*
 * SPDX-License-Identifier: Apache-2.0
 *
 * The OpenSearch Contributors require contributions made to
 * this file be licensed under the Apache-2.0 license or a
 * compatible open source license.
 *
 * Modifications Copyright OpenSearch Contributors. See
 * GitHub history for details.
 */

package org.opensearch.knn.training;

import com.google.common.collect.ImmutableMap;
import org.opensearch.Version;
import org.opensearch.cluster.node.DiscoveryNode;
import org.opensearch.knn.KNNTestCase;
import org.opensearch.knn.index.engine.KNNMethodConfigContext;
import org.opensearch.knn.index.engine.KNNMethodContext;
import org.opensearch.knn.index.engine.MethodComponentContext;
import org.opensearch.knn.index.SpaceType;
import org.opensearch.knn.index.VectorDataType;
import org.opensearch.knn.index.mapper.CompressionLevel;
import org.opensearch.knn.index.mapper.Mode;
import org.opensearch.knn.index.memory.NativeMemoryAllocation;
import org.opensearch.knn.index.memory.NativeMemoryCacheManager;
import org.opensearch.knn.index.memory.NativeMemoryEntryContext;
import org.opensearch.knn.index.engine.KNNEngine;
import org.opensearch.knn.indices.Model;
import org.opensearch.knn.indices.ModelMetadata;
import org.opensearch.knn.indices.ModelState;
import org.opensearch.knn.jni.JNICommons;
import org.opensearch.knn.jni.JNIService;

import java.io.File;
import java.io.IOException;
import java.nio.file.Path;
import java.util.concurrent.ExecutionException;

import static org.mockito.Mockito.doAnswer;
import static org.mockito.Mockito.mock;
import static org.mockito.Mockito.when;
import static org.opensearch.knn.common.KNNConstants.INDEX_THREAD_QTY;
import static org.opensearch.knn.common.KNNConstants.METHOD_IVF;
import static org.opensearch.knn.common.KNNConstants.METHOD_PARAMETER_NLIST;

public class TrainingJobTests extends KNNTestCase {

    private final String trainingIndexName = "trainingindexname";

    @Override
    public void setUp() throws Exception {
        super.setUp();
        DiscoveryNode mockedDiscoveryNode = mock(DiscoveryNode.class);
        when(clusterService.localNode()).thenReturn(mockedDiscoveryNode);
        when(mockedDiscoveryNode.getVersion()).thenReturn(Version.CURRENT);
    }

    public void testGetModelId() {
        String modelId = "test-model-id";
        KNNMethodContext knnMethodContext = mock(KNNMethodContext.class);
        when(knnMethodContext.getKnnEngine()).thenReturn(KNNEngine.DEFAULT);
        when(knnMethodContext.getSpaceType()).thenReturn(SpaceType.DEFAULT);
        when(knnMethodContext.getMethodComponentContext()).thenReturn(MethodComponentContext.EMPTY);

        TrainingJob trainingJob = new TrainingJob(
            modelId,
            knnMethodContext,
            mock(NativeMemoryCacheManager.class),
            mock(NativeMemoryEntryContext.TrainingDataEntryContext.class),
            mock(NativeMemoryEntryContext.AnonymousEntryContext.class),
            KNNMethodConfigContext.builder().vectorDataType(VectorDataType.DEFAULT).dimension(10).versionCreated(Version.CURRENT).build(),
            "",
            "test-node",
            Mode.NOT_CONFIGURED,
            CompressionLevel.NOT_CONFIGURED
        );

        assertEquals(modelId, trainingJob.getModelId());
    }

    public void testGetModel() {
        SpaceType spaceType = SpaceType.INNER_PRODUCT;
        KNNEngine knnEngine = KNNEngine.DEFAULT;
        int dimension = 10;
        String description = "test description";
        String error = "";
        String nodeAssignment = "test-node";
        MethodComponentContext methodComponentContext = MethodComponentContext.EMPTY;

        KNNMethodContext knnMethodContext = mock(KNNMethodContext.class);
        when(knnMethodContext.getKnnEngine()).thenReturn(knnEngine);
        when(knnMethodContext.getSpaceType()).thenReturn(spaceType);
        when(knnMethodContext.getMethodComponentContext()).thenReturn(methodComponentContext);

        String modelID = "test-model-id";
        TrainingJob trainingJob = new TrainingJob(
            modelID,
            knnMethodContext,
            mock(NativeMemoryCacheManager.class),
            mock(NativeMemoryEntryContext.TrainingDataEntryContext.class),
            mock(NativeMemoryEntryContext.AnonymousEntryContext.class),
            KNNMethodConfigContext.builder()
                .vectorDataType(VectorDataType.FLOAT)
                .dimension(dimension)
                .versionCreated(Version.CURRENT)
                .build(),
            description,
            nodeAssignment,
            Mode.NOT_CONFIGURED,
            CompressionLevel.NOT_CONFIGURED
        );

        Model model = new Model(
            new ModelMetadata(
                knnEngine,
                spaceType,
                dimension,
                ModelState.TRAINING,
                trainingJob.getModel().getModelMetadata().getTimestamp(),
                description,
                error,
                nodeAssignment,
                MethodComponentContext.EMPTY,
                VectorDataType.DEFAULT,
<<<<<<< HEAD
                Version.CURRENT
=======
                Mode.NOT_CONFIGURED,
                CompressionLevel.NOT_CONFIGURED
>>>>>>> d4af93ed
            ),
            null,
            modelID
        );

        assertEquals(model, trainingJob.getModel());
    }

    public void testRun_success() throws IOException, ExecutionException {
        // Successful end to end run case
        String modelId = "test-model-id";

        // Define the method setup for method that requires training
        int nlists = 5;
        int dimension = 16;
        KNNEngine knnEngine = KNNEngine.FAISS;
        KNNMethodConfigContext knnMethodConfigContext = KNNMethodConfigContext.builder()
            .vectorDataType(VectorDataType.FLOAT)
            .dimension(dimension)
            .versionCreated(Version.CURRENT)
            .build();
        KNNMethodContext knnMethodContext = new KNNMethodContext(
            knnEngine,
            SpaceType.INNER_PRODUCT,
            new MethodComponentContext(METHOD_IVF, ImmutableMap.of(METHOD_PARAMETER_NLIST, nlists))
        );

        // Set up training data
        int tdataPoints = 100;
        float[][] trainingData = new float[tdataPoints][dimension];
        fillFloatArrayRandomly(trainingData);
        long memoryAddress = JNIService.transferVectors(0, trainingData);

        // Setup model manager
        NativeMemoryCacheManager nativeMemoryCacheManager = mock(NativeMemoryCacheManager.class);

        // Setup mock allocation for model
        NativeMemoryAllocation modelAllocation = mock(NativeMemoryAllocation.class);
        doAnswer(invocationOnMock -> null).when(modelAllocation).readLock();
        doAnswer(invocationOnMock -> null).when(modelAllocation).readUnlock();
        when(modelAllocation.isClosed()).thenReturn(false);

        String modelKey = "model-test-key";
        NativeMemoryEntryContext.AnonymousEntryContext modelContext = mock(NativeMemoryEntryContext.AnonymousEntryContext.class);
        when(modelContext.getKey()).thenReturn(modelKey);

        when(nativeMemoryCacheManager.get(modelContext, false)).thenReturn(modelAllocation);
        doAnswer(invocationOnMock -> null).when(nativeMemoryCacheManager).invalidate(modelKey);

        // Setup mock allocation for training data
        NativeMemoryAllocation nativeMemoryAllocation = mock(NativeMemoryAllocation.class);
        doAnswer(invocationOnMock -> null).when(nativeMemoryAllocation).readLock();
        doAnswer(invocationOnMock -> null).when(nativeMemoryAllocation).readUnlock();
        when(nativeMemoryAllocation.isClosed()).thenReturn(false);
        when(nativeMemoryAllocation.getMemoryAddress()).thenReturn(memoryAddress);

        String tdataKey = "t-data-key";
        NativeMemoryEntryContext.TrainingDataEntryContext trainingDataEntryContext = mock(
            NativeMemoryEntryContext.TrainingDataEntryContext.class
        );
        when(trainingDataEntryContext.getKey()).thenReturn(tdataKey);
        when(trainingDataEntryContext.getTrainIndexName()).thenReturn(trainingIndexName);
        when(trainingDataEntryContext.getClusterService()).thenReturn(clusterService);

        when(nativeMemoryCacheManager.get(trainingDataEntryContext, false)).thenReturn(nativeMemoryAllocation);
        doAnswer(invocationOnMock -> {
            JNICommons.freeVectorData(memoryAddress);
            return null;
        }).when(nativeMemoryCacheManager).invalidate(tdataKey);

        TrainingJob trainingJob = new TrainingJob(
            modelId,
            knnMethodContext,
            nativeMemoryCacheManager,
            trainingDataEntryContext,
            modelContext,
            knnMethodConfigContext,
            "",
            "test-node",
            Mode.NOT_CONFIGURED,
            CompressionLevel.NOT_CONFIGURED
        );

        trainingJob.run();

        Model model = trainingJob.getModel();
        assertNotNull(model);

        assertEquals(ModelState.CREATED, model.getModelMetadata().getState());

        // Simple test that creates the index from template and doesnt fail
        int[] ids = { 1, 2, 3, 4 };
        float[][] vectors = new float[ids.length][dimension];
        fillFloatArrayRandomly(vectors);
        long vectorsMemoryAddress = JNICommons.storeVectorData(0, vectors, (long) vectors.length * vectors[0].length);
        Path indexPath = createTempFile();
        JNIService.createIndexFromTemplate(
            ids,
            vectorsMemoryAddress,
            vectors[0].length,
            indexPath.toString(),
            model.getModelBlob(),
            ImmutableMap.of(INDEX_THREAD_QTY, 1),
            knnEngine
        );
        assertNotEquals(0, new File(indexPath.toString()).length());
    }

    public void testRun_failure_onGetTrainingDataAllocation() throws ExecutionException {
        // In this test, getting a training data allocation should fail. Then, run should fail and update the error of
        // the model
        String modelId = "test-model-id";

        // Define the method setup for method that requires training
        int nlists = 5;
        int dimension = 16;
        KNNEngine knnEngine = KNNEngine.FAISS;
        KNNMethodConfigContext knnMethodConfigContext = KNNMethodConfigContext.builder()
            .vectorDataType(VectorDataType.FLOAT)
            .dimension(dimension)
            .versionCreated(Version.CURRENT)
            .build();
        KNNMethodContext knnMethodContext = new KNNMethodContext(
            knnEngine,
            SpaceType.INNER_PRODUCT,
            new MethodComponentContext(METHOD_IVF, ImmutableMap.of(METHOD_PARAMETER_NLIST, nlists))
        );

        // Setup model manager
        NativeMemoryCacheManager nativeMemoryCacheManager = mock(NativeMemoryCacheManager.class);

        // Setup mock allocation for model
        NativeMemoryAllocation modelAllocation = mock(NativeMemoryAllocation.class);
        doAnswer(invocationOnMock -> null).when(modelAllocation).readLock();
        doAnswer(invocationOnMock -> null).when(modelAllocation).readUnlock();
        when(modelAllocation.isClosed()).thenReturn(false);

        String modelKey = "model-test-key";
        NativeMemoryEntryContext.AnonymousEntryContext modelContext = mock(NativeMemoryEntryContext.AnonymousEntryContext.class);
        when(modelContext.getKey()).thenReturn(modelKey);

        when(nativeMemoryCacheManager.get(modelContext, false)).thenReturn(modelAllocation);
        doAnswer(invocationOnMock -> null).when(nativeMemoryCacheManager).invalidate(modelKey);

        // Setup mock allocation for training data
        String tdataKey = "t-data-key";
        NativeMemoryEntryContext.TrainingDataEntryContext trainingDataEntryContext = mock(
            NativeMemoryEntryContext.TrainingDataEntryContext.class
        );
        when(trainingDataEntryContext.getKey()).thenReturn(tdataKey);

        // Throw error on getting data
        String testException = "test exception";
        when(nativeMemoryCacheManager.get(trainingDataEntryContext, false)).thenThrow(new RuntimeException(testException));

        TrainingJob trainingJob = new TrainingJob(
            modelId,
            knnMethodContext,
            nativeMemoryCacheManager,
            trainingDataEntryContext,
            modelContext,
            knnMethodConfigContext,
            "",
            "test-node",
            Mode.NOT_CONFIGURED,
            CompressionLevel.NOT_CONFIGURED
        );

        trainingJob.run();

        Model model = trainingJob.getModel();
        assertEquals(ModelState.FAILED, trainingJob.getModel().getModelMetadata().getState());
        assertNotNull(model);
        assertFalse(model.getModelMetadata().getError().isEmpty());
    }

    public void testRun_failure_onGetModelAnonymousAllocation() throws ExecutionException {
        // In this test, getting a training data allocation should fail. Then, run should fail and update the error of
        // the model
        String modelId = "test-model-id";

        // Define the method setup for method that requires training
        int nlists = 5;
        int dimension = 16;
        KNNEngine knnEngine = KNNEngine.FAISS;
        KNNMethodConfigContext knnMethodConfigContext = KNNMethodConfigContext.builder()
            .vectorDataType(VectorDataType.FLOAT)
            .dimension(dimension)
            .versionCreated(Version.CURRENT)
            .build();
        KNNMethodContext knnMethodContext = new KNNMethodContext(
            knnEngine,
            SpaceType.INNER_PRODUCT,
            new MethodComponentContext(METHOD_IVF, ImmutableMap.of(METHOD_PARAMETER_NLIST, nlists))
        );

        // Setup model manager
        NativeMemoryCacheManager nativeMemoryCacheManager = mock(NativeMemoryCacheManager.class);

        // Setup mock allocation for training data
        NativeMemoryAllocation nativeMemoryAllocation = mock(NativeMemoryAllocation.class);
        doAnswer(invocationOnMock -> null).when(nativeMemoryAllocation).readLock();
        doAnswer(invocationOnMock -> null).when(nativeMemoryAllocation).readUnlock();
        when(nativeMemoryAllocation.isClosed()).thenReturn(false);
        when(nativeMemoryAllocation.getMemoryAddress()).thenReturn((long) 0);

        String tdataKey = "t-data-key";
        NativeMemoryEntryContext.TrainingDataEntryContext trainingDataEntryContext = mock(
            NativeMemoryEntryContext.TrainingDataEntryContext.class
        );
        when(trainingDataEntryContext.getKey()).thenReturn(tdataKey);

        when(nativeMemoryCacheManager.get(trainingDataEntryContext, false)).thenReturn(nativeMemoryAllocation);
        doAnswer(invocationOnMock -> null).when(nativeMemoryCacheManager).invalidate(tdataKey);

        // Setup mock allocation for model
        NativeMemoryAllocation modelAllocation = mock(NativeMemoryAllocation.class);
        doAnswer(invocationOnMock -> null).when(modelAllocation).readLock();
        doAnswer(invocationOnMock -> null).when(modelAllocation).readUnlock();
        when(modelAllocation.isClosed()).thenReturn(false);

        String modelKey = "model-test-key";
        NativeMemoryEntryContext.AnonymousEntryContext modelContext = mock(NativeMemoryEntryContext.AnonymousEntryContext.class);
        when(modelContext.getKey()).thenReturn(modelKey);

        // Throw error on getting model alloc
        String testException = "test exception";
        when(nativeMemoryCacheManager.get(modelContext, false)).thenThrow(new RuntimeException(testException));

        TrainingJob trainingJob = new TrainingJob(
            modelId,
            knnMethodContext,
            nativeMemoryCacheManager,
            trainingDataEntryContext,
            modelContext,
            knnMethodConfigContext,
            "",
            "test-node",
            Mode.NOT_CONFIGURED,
            CompressionLevel.NOT_CONFIGURED
        );

        trainingJob.run();

        Model model = trainingJob.getModel();
        assertEquals(ModelState.FAILED, trainingJob.getModel().getModelMetadata().getState());
        assertNotNull(model);
        assertFalse(model.getModelMetadata().getError().isEmpty());
    }

    public void testRun_failure_closedTrainingDataAllocation() throws ExecutionException {
        // In this test, the training data allocation should be closed. Then, run should fail and update the error of
        // the model
        String modelId = "test-model-id";

        // Define the method setup for method that requires training
        int nlists = 5;
        int dimension = 16;
        KNNEngine knnEngine = KNNEngine.FAISS;
        KNNMethodConfigContext knnMethodConfigContext = KNNMethodConfigContext.builder()
            .vectorDataType(VectorDataType.FLOAT)
            .dimension(dimension)
            .versionCreated(Version.CURRENT)
            .build();
        KNNMethodContext knnMethodContext = new KNNMethodContext(
            knnEngine,
            SpaceType.INNER_PRODUCT,
            new MethodComponentContext(METHOD_IVF, ImmutableMap.of(METHOD_PARAMETER_NLIST, nlists))
        );

        String tdataKey = "t-data-key";
        NativeMemoryEntryContext.TrainingDataEntryContext trainingDataEntryContext = mock(
            NativeMemoryEntryContext.TrainingDataEntryContext.class
        );
        when(trainingDataEntryContext.getKey()).thenReturn(tdataKey);

        // Setup model manager
        NativeMemoryCacheManager nativeMemoryCacheManager = mock(NativeMemoryCacheManager.class);

        // Setup mock allocation for model
        NativeMemoryAllocation modelAllocation = mock(NativeMemoryAllocation.class);
        doAnswer(invocationOnMock -> null).when(modelAllocation).readLock();
        doAnswer(invocationOnMock -> null).when(modelAllocation).readUnlock();
        when(modelAllocation.isClosed()).thenReturn(false);

        String modelKey = "model-test-key";
        NativeMemoryEntryContext.AnonymousEntryContext modelContext = mock(NativeMemoryEntryContext.AnonymousEntryContext.class);
        when(modelContext.getKey()).thenReturn(modelKey);

        when(nativeMemoryCacheManager.get(modelContext, false)).thenReturn(modelAllocation);
        doAnswer(invocationOnMock -> null).when(nativeMemoryCacheManager).invalidate(modelKey);

        // Setup mock allocation thats closed
        NativeMemoryAllocation nativeMemoryAllocation = mock(NativeMemoryAllocation.class);
        doAnswer(invocationOnMock -> null).when(nativeMemoryAllocation).readLock();
        doAnswer(invocationOnMock -> null).when(nativeMemoryAllocation).readUnlock();
        when(nativeMemoryAllocation.isClosed()).thenReturn(true);
        when(nativeMemoryAllocation.getMemoryAddress()).thenReturn((long) 0);

        // Throw error on getting data
        when(nativeMemoryCacheManager.get(trainingDataEntryContext, false)).thenReturn(nativeMemoryAllocation);

        TrainingJob trainingJob = new TrainingJob(
            modelId,
            knnMethodContext,
            nativeMemoryCacheManager,
            trainingDataEntryContext,
            mock(NativeMemoryEntryContext.AnonymousEntryContext.class),
            knnMethodConfigContext,
            "",
            "test-node",
            Mode.NOT_CONFIGURED,
            CompressionLevel.NOT_CONFIGURED
        );

        trainingJob.run();

        Model model = trainingJob.getModel();
        assertNotNull(model);
        assertEquals(ModelState.FAILED, trainingJob.getModel().getModelMetadata().getState());
    }

    public void testRun_failure_notEnoughTrainingData() throws ExecutionException {
        // In this test case, we ensure that failure happens gracefully when there isnt enough training data
        String modelId = "test-model-id";

        // Define the method setup for method that requires training
        int nlists = 1024; // setting this to 1024 will cause training to fail when there is only 2 data points
        int dimension = 16;
        KNNEngine knnEngine = KNNEngine.FAISS;
        KNNMethodConfigContext knnMethodConfigContext = KNNMethodConfigContext.builder()
            .vectorDataType(VectorDataType.FLOAT)
            .dimension(dimension)
            .versionCreated(Version.CURRENT)
            .build();
        KNNMethodContext knnMethodContext = new KNNMethodContext(
            knnEngine,
            SpaceType.INNER_PRODUCT,
            new MethodComponentContext(METHOD_IVF, ImmutableMap.of(METHOD_PARAMETER_NLIST, nlists))
        );

        // Set up training data
        int tdataPoints = 2;
        float[][] trainingData = new float[tdataPoints][dimension];
        fillFloatArrayRandomly(trainingData);
        long memoryAddress = JNIService.transferVectors(0, trainingData);

        // Setup model manager
        NativeMemoryCacheManager nativeMemoryCacheManager = mock(NativeMemoryCacheManager.class);

        // Setup mock allocation for model
        NativeMemoryAllocation modelAllocation = mock(NativeMemoryAllocation.class);
        doAnswer(invocationOnMock -> null).when(modelAllocation).readLock();
        doAnswer(invocationOnMock -> null).when(modelAllocation).readUnlock();
        when(modelAllocation.isClosed()).thenReturn(false);

        String modelKey = "model-test-key";
        NativeMemoryEntryContext.AnonymousEntryContext modelContext = mock(NativeMemoryEntryContext.AnonymousEntryContext.class);
        when(modelContext.getKey()).thenReturn(modelKey);

        when(nativeMemoryCacheManager.get(modelContext, false)).thenReturn(modelAllocation);
        doAnswer(invocationOnMock -> null).when(nativeMemoryCacheManager).invalidate(modelKey);

        // Setup mock allocation
        NativeMemoryAllocation nativeMemoryAllocation = mock(NativeMemoryAllocation.class);
        doAnswer(invocationOnMock -> null).when(nativeMemoryAllocation).readLock();
        doAnswer(invocationOnMock -> null).when(nativeMemoryAllocation).readUnlock();
        when(nativeMemoryAllocation.isClosed()).thenReturn(false);
        when(nativeMemoryAllocation.getMemoryAddress()).thenReturn(memoryAddress);

        String tdataKey = "t-data-key";
        NativeMemoryEntryContext.TrainingDataEntryContext trainingDataEntryContext = mock(
            NativeMemoryEntryContext.TrainingDataEntryContext.class
        );
        when(trainingDataEntryContext.getKey()).thenReturn(tdataKey);

        when(nativeMemoryCacheManager.get(trainingDataEntryContext, false)).thenReturn(nativeMemoryAllocation);
        doAnswer(invocationOnMock -> {
            JNICommons.freeVectorData(memoryAddress);
            return null;
        }).when(nativeMemoryCacheManager).invalidate(tdataKey);

        TrainingJob trainingJob = new TrainingJob(
            modelId,
            knnMethodContext,
            nativeMemoryCacheManager,
            trainingDataEntryContext,
            modelContext,
            knnMethodConfigContext,
            "",
            "test-node",
            Mode.NOT_CONFIGURED,
            CompressionLevel.NOT_CONFIGURED
        );

        trainingJob.run();

        Model model = trainingJob.getModel();
        assertNotNull(model);
        assertEquals(ModelState.FAILED, model.getModelMetadata().getState());
        assertFalse(model.getModelMetadata().getError().isEmpty());
    }

    private void fillFloatArrayRandomly(float[][] vectors) {
        for (int i = 0; i < vectors.length; i++) {
            for (int j = 0; j < vectors[i].length; j++) {
                vectors[i][j] = randomFloat();
            }
        }
    }
}<|MERGE_RESOLUTION|>--- conflicted
+++ resolved
@@ -123,12 +123,9 @@
                 nodeAssignment,
                 MethodComponentContext.EMPTY,
                 VectorDataType.DEFAULT,
-<<<<<<< HEAD
-                Version.CURRENT
-=======
                 Mode.NOT_CONFIGURED,
-                CompressionLevel.NOT_CONFIGURED
->>>>>>> d4af93ed
+                CompressionLevel.NOT_CONFIGURED,
+                    Version.CURRENT
             ),
             null,
             modelID
