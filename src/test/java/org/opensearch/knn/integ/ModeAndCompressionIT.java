--- conflicted
+++ resolved
@@ -348,12 +348,17 @@
                 .endObject();
             String mapping = builder.toString();
             validateIndex(indexName, mapping);
-<<<<<<< HEAD
-            validateSearch(indexName, METHOD_PARAMETER_NPROBES, METHOD_PARAMETER_NLIST_DEFAULT);
+            validateSearch(
+                    indexName,
+                    METHOD_PARAMETER_NPROBES,
+                    METHOD_PARAMETER_NLIST_DEFAULT,
+                    CompressionLevel.NOT_CONFIGURED.getName(),
+                    mode
+            );
             deleteKNNIndex(indexName);
         }
 
-        for (CompressionLevel compressionLevel : ModeBasedResolver.SUPPORTED_COMPRESSION_LEVELS) {
+        for (String compressionLevel : CompressionLevel.NAMES_ARRAY) {
             String indexName = INDEX_NAME + compressionLevel;
             deleteKNNIndex(indexName);
             for (String mode : Mode.NAMES_ARRAY) {
@@ -363,17 +368,7 @@
                 mode = mode.toLowerCase();
                 deleteKNNIndex(Strings.concat(indexName, "_" + mode));
             }
-=======
-            validateSearch(
-                indexName,
-                METHOD_PARAMETER_NPROBES,
-                METHOD_PARAMETER_NLIST_DEFAULT,
-                CompressionLevel.NOT_CONFIGURED.getName(),
-                mode
-            );
->>>>>>> 18c26f3a
-        }
-
+        }
     }
 
     @SneakyThrows
@@ -483,13 +478,13 @@
         String exactSearchResponseBody = EntityUtils.toString(exactSearchResponse.getEntity());
         List<Float> exactSearchKnnResults = parseSearchResponseScore(exactSearchResponseBody, FIELD_NAME);
         assertEquals(NUM_DOCS, exactSearchKnnResults.size());
-<<<<<<< HEAD
+
         for (int i = 0; i < NUM_DOCS; i++) {
             Assert.assertEquals(exactSearchKnnResults.get(i), knnResults.get(i), .00001);
-=======
+        }
+
         if (CompressionLevel.x4.getName().equals(compressionLevelString) == false && Mode.ON_DISK.getName().equals(mode)) {
             Assert.assertEquals(exactSearchKnnResults, knnResults);
->>>>>>> 18c26f3a
         }
 
         // Search with rescore
