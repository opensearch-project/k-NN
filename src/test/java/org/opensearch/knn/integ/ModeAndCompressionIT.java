--- conflicted
+++ resolved
@@ -403,13 +403,8 @@
         );
         assertOK(response);
         String responseBody = EntityUtils.toString(response.getEntity());
-<<<<<<< HEAD
-        List<KNNResult> knnResults = parseSearchResponse(responseBody, FIELD_NAME);
-        assertTrue(knnResults.size() > 0);
-=======
         List<Float> knnResults = parseSearchResponseScore(responseBody, FIELD_NAME);
         assertEquals(K, knnResults.size());
->>>>>>> 8f6b1779
 
         // Do exact search and gather right scores for the documents
         Response exactSearchResponse = searchKNNIndex(
@@ -467,13 +462,8 @@
         );
         assertOK(response);
         responseBody = EntityUtils.toString(response.getEntity());
-<<<<<<< HEAD
-        knnResults = parseSearchResponse(responseBody, FIELD_NAME);
-        assertTrue(knnResults.size() > 0);
-=======
         knnResults = parseSearchResponseScore(responseBody, FIELD_NAME);
         assertEquals(K, knnResults.size());
         Assert.assertEquals(exactSearchKnnResults, knnResults);
->>>>>>> 8f6b1779
     }
 }