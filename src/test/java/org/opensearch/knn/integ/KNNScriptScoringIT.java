--- conflicted
+++ resolved
@@ -941,19 +941,8 @@
         createKnnIndex(INDEX_NAME, settings, mapper);
         try {
             final int numDocsWithField = randomIntBetween(4, 10);
-<<<<<<< HEAD
             Map<String, KNNResult> dataset = createDataset(scoreFunction, dimensions, numDocsWithField, dense, vectorDataType);
-            final float[] dummyVector = new float[1];
-=======
-            Map<String, KNNResult> dataset = createDataset(
-                v -> scoreFunction.apply(queryVector, v),
-                dimensions,
-                numDocsWithField,
-                dense,
-                vectorDataType
-            );
             float[] dummyVector = new float[1];
->>>>>>> 7f1af5a8
             dataset.forEach((k, v) -> {
                 final float[] vector = (v != null) ? v.getVector() : dummyVector;
                 ExceptionsHelper.catchAsRuntimeException(() -> addKnnDoc(INDEX_NAME, k, (v != null) ? FIELD_NAME : "dummy", vector));
@@ -984,7 +973,6 @@
         }
     }
 
-<<<<<<< HEAD
     private void createIndexAndAssertByteScriptScore(
         String mapper,
         SpaceType spaceType,
@@ -1013,9 +1001,9 @@
             bytes[i] = (byte) vector[i];
         }
         return bytes;
-=======
+    }
+
     private float[] dummyFloatArrayBasedOnDimension(int dimesion) {
         return new float[dimesion];
->>>>>>> 7f1af5a8
     }
 }