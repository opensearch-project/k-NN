--- conflicted
+++ resolved
@@ -33,15 +33,14 @@
     "method_component_context": {
       "type": "keyword"
     },
-<<<<<<< HEAD
-    "model_version": {
-=======
     "mode": {
       "type": "keyword"
     },
     "compression_level": {
->>>>>>> d4af93ed
       "type": "keyword"
-    }
+    },
+    "model_version": {
+      "type": "keyword"
+    },
   }
 }