/*
 * Copyright OpenSearch Contributors
 * SPDX-License-Identifier: Apache-2.0
 */

package org.opensearch.knn.common;

import org.opensearch.knn.index.VectorDataType;

import java.util.List;

public class KNNConstants {
    // shared across library constants
    public static final String DIMENSION = "dimension";
    public static final String KNN_ENGINE = "engine";
    public static final String KNN_METHOD = "method";
    public static final String NAME = "name";
    public static final String PARAMETERS = "parameters";
    public static final String METHOD_HNSW = "hnsw";
    public static final String TYPE = "type";
    public static final String TYPE_NESTED = "nested";
    public static final String PATH = "path";
    public static final String QUERY = "query";
    public static final String KNN = "knn";
    public static final String VECTOR = "vector";
    public static final String K = "k";
    public static final String TYPE_KNN_VECTOR = "knn_vector";
    public static final String PROPERTIES = "properties";
    public static final String METHOD_PARAMETER = "method_parameters";
    public static final String METHOD_PARAMETER_EF_SEARCH = "ef_search";
    public static final String METHOD_PARAMETER_EF_CONSTRUCTION = "ef_construction";
    public static final String METHOD_PARAMETER_M = "m";
    public static final String METHOD_IVF = "ivf";
    public static final String METHOD_PARAMETER_NLIST = "nlist";
    public static final String METHOD_PARAMETER_SPACE_TYPE = "space_type"; // used for mapping parameter
    public static final String COMPOUND_EXTENSION = "c";
    public static final String MODEL = "model";
    public static final String MODELS = "models";
    public static final String MODEL_ID = "model_id";
    public static final String MODEL_BLOB_PARAMETER = "model_blob";
    public static final String MODEL_INDEX_MAPPING_PATH = "mappings/model-index.json";
    public static final String MODEL_INDEX_NAME = ".opensearch-knn-models";
    public static final String PLUGIN_NAME = "knn";
    public static final String MODEL_METADATA_FIELD = "knn-models";
    public static final Integer BYTES_PER_KILOBYTES = 1024;
    public static final String PREFERENCE_PARAMETER = "preference";

    public static final String MODEL_STATE = "state";
    public static final String MODEL_TIMESTAMP = "timestamp";
    public static final String MODEL_DESCRIPTION = "description";
    public static final String MODEL_ERROR = "error";
    public static final String MODEL_NODE_ASSIGNMENT = "training_node_assignment";
    public static final String MODEL_METHOD_COMPONENT_CONTEXT = "model_definition";
    public static final String PARAM_SIZE = "size";
    public static final Integer SEARCH_MODEL_MIN_SIZE = 1;
    public static final Integer SEARCH_MODEL_MAX_SIZE = 1000;

    public static final String KNN_THREAD_POOL_PREFIX = "knn";
    public static final String TRAIN_THREAD_POOL = "training";

    public static final String TRAINING_JOB_COUNT_FIELD_NAME = "training_job_count";
    public static final String NODES_KEY = "nodes";

    public static final String TRAIN_INDEX_PARAMETER = "training_index";
    public static final String TRAIN_FIELD_PARAMETER = "training_field";
    public static final String MAX_VECTOR_COUNT_PARAMETER = "max_training_vector_count";
    public static final String SEARCH_SIZE_PARAMETER = "search_size";

    public static final String QFRAMEWORK_CONFIG = "qframe_config";

    public static final String VECTOR_DATA_TYPE_FIELD = "data_type";
    public static final String MODEL_VECTOR_DATA_TYPE_KEY = VECTOR_DATA_TYPE_FIELD;
    public static final VectorDataType DEFAULT_VECTOR_DATA_TYPE_FIELD = VectorDataType.FLOAT;
    public static final String MINIMAL_MODE_AND_COMPRESSION_FEATURE = "mode_and_compression_feature";

    public static final String RADIAL_SEARCH_KEY = "radial_search";
<<<<<<< HEAD
    public static final String MODEL_VERSION = "model_version";
=======
    public static final String QUANTIZATION_STATE_FILE_SUFFIX = "osknnqstate";
>>>>>>> ef4922a8

    // Lucene specific constants
    public static final String LUCENE_NAME = "lucene";
    public static final String LUCENE_SQ_CONFIDENCE_INTERVAL = "confidence_interval";
    public static final int DYNAMIC_CONFIDENCE_INTERVAL = 0;
    public static final double MINIMUM_CONFIDENCE_INTERVAL = 0.9;
    public static final double MAXIMUM_CONFIDENCE_INTERVAL = 1.0;
    public static final String LUCENE_SQ_BITS = "bits";
    public static final int LUCENE_SQ_DEFAULT_BITS = 7;

    // nmslib specific constants
    public static final String NMSLIB_NAME = "nmslib";
    public static final String COMMONS_NAME = "common";
    public static final String SPACE_TYPE = "spaceType"; // used as field info key
    public static final String HNSW_ALGO_M = "M";
    public static final String HNSW_ALGO_EF_CONSTRUCTION = "efConstruction";
    public static final String HNSW_ALGO_EF_SEARCH = "efSearch";
    public static final String INDEX_THREAD_QTY = "indexThreadQty";

    // Faiss specific constants
    public static final String FAISS_NAME = "faiss";
    public final static String FAISS_EXTENSION = ".faiss";
    public static final String INDEX_DESCRIPTION_PARAMETER = "index_description";
    public static final String METHOD_ENCODER_PARAMETER = "encoder";
    public static final String METHOD_PARAMETER_NPROBES = "nprobes";
    public static final String ENCODER_FLAT = "flat";
    public static final String ENCODER_PQ = "pq";
    public static final String ENCODER_PARAMETER_PQ_M = "m";
    public static final String ENCODER_PARAMETER_PQ_CODE_SIZE = "code_size";
    public static final String FAISS_HNSW_DESCRIPTION = "HNSW";
    public static final String FAISS_IVF_DESCRIPTION = "IVF";
    public static final String FAISS_FLAT_DESCRIPTION = "Flat";
    public static final String FAISS_PQ_DESCRIPTION = "PQ";
    public static final String ENCODER_SQ = "sq";
    public static final String FAISS_SQ_DESCRIPTION = "SQ";
    public static final String FAISS_SQ_TYPE = "type";
    public static final String FAISS_SQ_ENCODER_FP16 = "fp16";
    public static final List<String> FAISS_SQ_ENCODER_TYPES = List.of(FAISS_SQ_ENCODER_FP16);
    public static final String FAISS_SIGNED_BYTE_SQ = "SQ8_direct_signed";
    public static final String FAISS_SQ_CLIP = "clip";

    // Parameter defaults/limits
    public static final Integer ENCODER_PARAMETER_PQ_CODE_COUNT_DEFAULT = 1;
    public static final Integer ENCODER_PARAMETER_PQ_CODE_COUNT_LIMIT = 1024;
    public static final Integer ENCODER_PARAMETER_PQ_CODE_SIZE_DEFAULT = 8;
    public static final Integer ENCODER_PARAMETER_PQ_CODE_SIZE_LIMIT = 128;
    public static final Integer METHOD_PARAMETER_NLIST_DEFAULT = 4;
    public static final Integer METHOD_PARAMETER_NPROBES_DEFAULT = 1;
    public static final Integer METHOD_PARAMETER_NPROBES_LIMIT = 20000;
    public static final Integer METHOD_PARAMETER_NLIST_LIMIT = 20000;
    public static final Integer MAX_MODEL_DESCRIPTION_LENGTH = 1000; // max number of chars a model's description can be
    public static final Integer MODEL_CACHE_CAPACITY_ATROPHY_THRESHOLD_IN_MINUTES = 30;
    public static final Integer MODEL_CACHE_EXPIRE_AFTER_ACCESS_TIME_MINUTES = 30;

    public static final Float FP16_MAX_VALUE = 65504.0f;
    public static final Float FP16_MIN_VALUE = -65504.0f;

    // Lib names
    private static final String JNI_LIBRARY_PREFIX = "opensearchknn_";
    public static final String FAISS_JNI_LIBRARY_NAME = JNI_LIBRARY_PREFIX + FAISS_NAME;
    public static final String FAISS_AVX2_JNI_LIBRARY_NAME = JNI_LIBRARY_PREFIX + FAISS_NAME + "_avx2";
    public static final String NMSLIB_JNI_LIBRARY_NAME = JNI_LIBRARY_PREFIX + NMSLIB_NAME;

    public static final String COMMON_JNI_LIBRARY_NAME = JNI_LIBRARY_PREFIX + COMMONS_NAME;

    // API Constants
    public static final String CLEAR_CACHE = "clear_cache";

    // Filtered Search Constants
    // Please refer this github issue for more details for choosing this value:
    // https://github.com/opensearch-project/k-NN/issues/1049#issuecomment-1694741092
    public static int MAX_DISTANCE_COMPUTATIONS = 2048000;

    public static final Float DEFAULT_LUCENE_RADIAL_SEARCH_TRAVERSAL_SIMILARITY_RATIO = 0.95f;
    public static final String MIN_SCORE = "min_score";
    public static final String MAX_DISTANCE = "max_distance";

    public static final String MODE_PARAMETER = "mode";
    public static final String COMPRESSION_LEVEL_PARAMETER = "compression_level";
}<|MERGE_RESOLUTION|>--- conflicted
+++ resolved
@@ -74,11 +74,8 @@
     public static final String MINIMAL_MODE_AND_COMPRESSION_FEATURE = "mode_and_compression_feature";
 
     public static final String RADIAL_SEARCH_KEY = "radial_search";
-<<<<<<< HEAD
     public static final String MODEL_VERSION = "model_version";
-=======
     public static final String QUANTIZATION_STATE_FILE_SUFFIX = "osknnqstate";
->>>>>>> ef4922a8
 
     // Lucene specific constants
     public static final String LUCENE_NAME = "lucene";
