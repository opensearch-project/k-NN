--- conflicted
+++ resolved
@@ -55,15 +55,12 @@
     final private String trainingNodeAssignment;
     final private VectorDataType vectorDataType;
     private MethodComponentContext methodComponentContext;
-<<<<<<< HEAD
-    private final Version version;
-=======
     @Getter
     private final Mode mode;
->>>>>>> d4af93ed
     private String error;
     @Getter
     private final CompressionLevel compressionLevel;
+    private final Version version;
 
     /**
      * Constructor
@@ -100,14 +97,6 @@
         } else {
             this.vectorDataType = VectorDataType.DEFAULT;
         }
-
-<<<<<<< HEAD
-        if (IndexUtil.isVersionOnOrAfterMinRequiredVersion(in.getVersion(), KNNConstants.MODEL_VERSION)) {
-            this.version = Version.fromString(in.readString());
-        } else {
-            this.version = Version.V_EMPTY;
-        }
-=======
         if (IndexUtil.isVersionOnOrAfterMinRequiredVersion(in.getVersion(), KNNConstants.MINIMAL_MODE_AND_COMPRESSION_FEATURE)) {
             this.mode = Mode.fromName(in.readOptionalString());
             this.compressionLevel = CompressionLevel.fromName(in.readOptionalString());
@@ -116,7 +105,11 @@
             this.compressionLevel = CompressionLevel.NOT_CONFIGURED;
         }
 
->>>>>>> d4af93ed
+        if (IndexUtil.isVersionOnOrAfterMinRequiredVersion(in.getVersion(), KNNConstants.MODEL_VERSION)) {
+            this.version = Version.fromString(in.readString());
+        } else {
+            this.version = Version.V_EMPTY;
+        }
     }
 
     /**
@@ -144,12 +137,9 @@
         String trainingNodeAssignment,
         MethodComponentContext methodComponentContext,
         VectorDataType vectorDataType,
-<<<<<<< HEAD
+        Mode mode,
+        CompressionLevel compressionLevel,
         Version version
-=======
-        Mode mode,
-        CompressionLevel compressionLevel
->>>>>>> d4af93ed
     ) {
         this.knnEngine = Objects.requireNonNull(knnEngine, "knnEngine must not be null");
         this.spaceType = Objects.requireNonNull(spaceType, "spaceType must not be null");
@@ -173,12 +163,9 @@
         this.trainingNodeAssignment = Objects.requireNonNull(trainingNodeAssignment, "node assignment must not be null");
         this.methodComponentContext = Objects.requireNonNull(methodComponentContext, "method context must not be null");
         this.vectorDataType = Objects.requireNonNull(vectorDataType, "vector data type must not be null");
-<<<<<<< HEAD
-        this.version = Objects.requireNonNull(version, "model version must not be null");
-=======
         this.mode = Objects.requireNonNull(mode, "Mode must not be null");
         this.compressionLevel = Objects.requireNonNull(compressionLevel, "Compression level must not be null");
->>>>>>> d4af93ed
+        this.version = Objects.requireNonNull(version, "model version must not be null");
     }
 
     /**
@@ -306,12 +293,9 @@
             trainingNodeAssignment,
             methodComponentContext.toClusterStateString(),
             vectorDataType.getValue(),
-<<<<<<< HEAD
-            version.toString()
-=======
             mode.getName(),
-            compressionLevel.getName()
->>>>>>> d4af93ed
+            compressionLevel.getName(),
+                    version.toString()
         );
     }
 
@@ -347,12 +331,9 @@
             .append(getError())
             .append(getMethodComponentContext())
             .append(getVectorDataType())
-<<<<<<< HEAD
-            .append(getModelVersion())
-=======
             .append(getMode())
             .append(getCompressionLevel())
->>>>>>> d4af93ed
+                .append(getModelVersion())
             .toHashCode();
     }
 
@@ -365,24 +346,15 @@
     public static ModelMetadata fromString(String modelMetadataString) {
         String[] modelMetadataArray = modelMetadataString.split(DELIMITER, -1);
         int length = modelMetadataArray.length;
-
-<<<<<<< HEAD
-        if (length < 7 || length > 11) {
-=======
-        if (length < 7 || length > 12) {
->>>>>>> d4af93ed
+        if (length < 7 || length > 13) {
             throw new IllegalArgumentException(
                 "Illegal format for model metadata. Must be of the form "
                     + "\"<KNNEngine>,<SpaceType>,<Dimension>,<ModelState>,<Timestamp>,<Description>,<Error>\" or "
                     + "\"<KNNEngine>,<SpaceType>,<Dimension>,<ModelState>,<Timestamp>,<Description>,<Error>,<NodeAssignment>\" or "
                     + "\"<KNNEngine>,<SpaceType>,<Dimension>,<ModelState>,<Timestamp>,<Description>,<Error>,<NodeAssignment>,<MethodContext>\" or "
-<<<<<<< HEAD
-                    + "\"<KNNEngine>,<SpaceType>,<Dimension>,<ModelState>,<Timestamp>,<Description>,<Error>,<NodeAssignment>,<MethodContext>,<VectorDataType>\" or "
-                    + "\"<KNNEngine>,<SpaceType>,<Dimension>,<ModelState>,<Timestamp>,<Description>,<Error>,<NodeAssignment>,<MethodContext>,<VectorDataType>,<Version>\"."
-=======
                     + "\"<KNNEngine>,<SpaceType>,<Dimension>,<ModelState>,<Timestamp>,<Description>,<Error>,<NodeAssignment>,<MethodContext>,<VectorDataType>\". or "
-                    + "\"<KNNEngine>,<SpaceType>,<Dimension>,<ModelState>,<Timestamp>,<Description>,<Error>,<NodeAssignment>,<MethodContext>,<VectorDataType>,<Mode>,<CompressionLevel>\"."
->>>>>>> d4af93ed
+                    + "\"<KNNEngine>,<SpaceType>,<Dimension>,<ModelState>,<Timestamp>,<Description>,<Error>,<NodeAssignment>,<MethodContext>,<VectorDataType>,<Mode>,<CompressionLevel>\" or "
+                        + "\"<KNNEngine>,<SpaceType>,<Dimension>,<ModelState>,<Timestamp>,<Description>,<Error>,<NodeAssignment>,<MethodContext>,<VectorDataType>,<Mode>,<CompressionLevel>,<Version>\"."
             );
         }
 
@@ -398,14 +370,11 @@
             ? MethodComponentContext.fromClusterStateString(modelMetadataArray[8])
             : MethodComponentContext.EMPTY;
         VectorDataType vectorDataType = length > 9 ? VectorDataType.get(modelMetadataArray[9]) : VectorDataType.DEFAULT;
-<<<<<<< HEAD
-        Version version = length > 10 ? Version.fromString(modelMetadataArray[10]) : Version.V_EMPTY;
-=======
         Mode mode = length > 10 ? Mode.fromName(modelMetadataArray[10]) : Mode.NOT_CONFIGURED;
         CompressionLevel compressionLevel = length > 11
             ? CompressionLevel.fromName(modelMetadataArray[11])
             : CompressionLevel.NOT_CONFIGURED;
->>>>>>> d4af93ed
+        Version version = length > 12 ? Version.fromString(modelMetadataArray[12]) : Version.V_EMPTY;
 
         log.debug(getLogMessage(length));
 
@@ -420,12 +389,9 @@
             trainingNodeAssignment,
             methodComponentContext,
             vectorDataType,
-<<<<<<< HEAD
-            version
-=======
             mode,
-            compressionLevel
->>>>>>> d4af93ed
+            compressionLevel,
+                    version
         );
     }
 
@@ -439,13 +405,10 @@
                 return "Model metadata contains training node assignment and method context.";
             case 10:
                 return "Model metadata contains training node assignment, method context and vector data type.";
-            case 11:
-<<<<<<< HEAD
-                return "Model metadata contains training node assignment, method context, vector data type, and version";
-=======
             case 12:
                 return "Model metadata contains mode and compression level";
->>>>>>> d4af93ed
+            case 13:
+                return "Model metadata contains training node assignment, method context, vector data type, and version";
             default:
                 throw new IllegalArgumentException("Unexpected metadata array length: " + length);
         }
@@ -478,12 +441,9 @@
         Object trainingNodeAssignment = modelSourceMap.get(KNNConstants.MODEL_NODE_ASSIGNMENT);
         Object methodComponentContext = modelSourceMap.get(KNNConstants.MODEL_METHOD_COMPONENT_CONTEXT);
         Object vectorDataType = modelSourceMap.get(KNNConstants.VECTOR_DATA_TYPE_FIELD);
-<<<<<<< HEAD
-        Object version = modelSourceMap.get(KNNConstants.MODEL_VERSION);
-=======
         Object mode = modelSourceMap.get(KNNConstants.MODE_PARAMETER);
         Object compressionLevel = modelSourceMap.get(KNNConstants.COMPRESSION_LEVEL_PARAMETER);
->>>>>>> d4af93ed
+        Object version = modelSourceMap.get(KNNConstants.MODEL_VERSION);
 
         if (trainingNodeAssignment == null) {
             trainingNodeAssignment = "";
@@ -523,12 +483,9 @@
             objectToString(trainingNodeAssignment),
             (MethodComponentContext) methodComponentContext,
             VectorDataType.get(objectToString(vectorDataType)),
-<<<<<<< HEAD
-            Version.fromString(version.toString())
-=======
             Mode.fromName(objectToString(mode)),
-            CompressionLevel.fromName(objectToString(compressionLevel))
->>>>>>> d4af93ed
+            CompressionLevel.fromName(objectToString(compressionLevel)),
+        Version.fromString(version.toString())
         );
         return modelMetadata;
     }
@@ -551,14 +508,12 @@
         if (IndexUtil.isVersionOnOrAfterMinRequiredVersion(out.getVersion(), KNNConstants.MODEL_VECTOR_DATA_TYPE_KEY)) {
             out.writeString(vectorDataType.getValue());
         }
-<<<<<<< HEAD
-        if (IndexUtil.isVersionOnOrAfterMinRequiredVersion(out.getVersion(), KNNConstants.MODEL_VERSION)) {
-            out.writeString(version.toString());
-=======
         if (IndexUtil.isVersionOnOrAfterMinRequiredVersion(out.getVersion(), KNNConstants.MINIMAL_MODE_AND_COMPRESSION_FEATURE)) {
             out.writeOptionalString(mode.getName());
             out.writeOptionalString(compressionLevel.getName());
->>>>>>> d4af93ed
+        }
+        if (IndexUtil.isVersionOnOrAfterMinRequiredVersion(out.getVersion(), KNNConstants.MODEL_VERSION)) {
+            out.writeString(version.toString());
         }
     }
 
@@ -583,14 +538,6 @@
         if (IndexUtil.isClusterOnOrAfterMinRequiredVersion(KNNConstants.MODEL_VECTOR_DATA_TYPE_KEY)) {
             builder.field(KNNConstants.VECTOR_DATA_TYPE_FIELD, vectorDataType.getValue());
         }
-<<<<<<< HEAD
-        if (IndexUtil.isClusterOnOrAfterMinRequiredVersion(KNNConstants.MODEL_VERSION)) {
-            String versionString = "unknown";
-            if (version != Version.V_EMPTY) {
-                versionString = version.toString();
-            }
-            builder.field(KNNConstants.MODEL_VERSION, versionString);
-=======
         if (IndexUtil.isClusterOnOrAfterMinRequiredVersion(KNNConstants.MINIMAL_MODE_AND_COMPRESSION_FEATURE)) {
             if (Mode.isConfigured(mode)) {
                 builder.field(KNNConstants.MODE_PARAMETER, mode.getName());
@@ -598,7 +545,13 @@
             if (CompressionLevel.isConfigured(compressionLevel)) {
                 builder.field(KNNConstants.COMPRESSION_LEVEL_PARAMETER, compressionLevel.getName());
             }
->>>>>>> d4af93ed
+        }
+        if (IndexUtil.isClusterOnOrAfterMinRequiredVersion(KNNConstants.MODEL_VERSION)) {
+            String versionString = "unknown";
+            if (version != Version.V_EMPTY) {
+                versionString = version.toString();
+            }
+            builder.field(KNNConstants.MODEL_VERSION, versionString);
         }
         return builder;
     }
