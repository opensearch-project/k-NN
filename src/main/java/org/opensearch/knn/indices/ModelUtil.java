/*
 * SPDX-License-Identifier: Apache-2.0
 *
 * The OpenSearch Contributors require contributions made to
 * this file be licensed under the Apache-2.0 license or a
 * compatible open source license.
 *
 * Modifications Copyright OpenSearch Contributors. See
 * GitHub history for details.
 */

package org.opensearch.knn.indices;

<<<<<<< HEAD
import org.apache.commons.lang.StringUtils;

import java.util.Locale;

import lombok.experimental.UtilityClass;

=======
import lombok.experimental.UtilityClass;

import java.util.Locale;

>>>>>>> ccad071d
/**
 * A utility class for models.
 */
@UtilityClass
public class ModelUtil {

    public static void blockCommasInModelDescription(String description) {
        if (description.contains(",")) {
            throw new IllegalArgumentException("Model description cannot contain any commas: ','");
        }
    }

    public static boolean isModelPresent(ModelMetadata modelMetadata) {
        return modelMetadata != null;
    }

    public static boolean isModelCreated(ModelMetadata modelMetadata) {
        if (!isModelPresent(modelMetadata)) {
            return false;
        }
        return modelMetadata.getState().equals(ModelState.CREATED);
    }

    /**
<<<<<<< HEAD
     * Gets Model Metadata from a given model id.
     * @param modelId {@link String}
     * @return {@link ModelMetadata}
     */
    public static ModelMetadata getModelMetadata(final String modelId) {
        if (StringUtils.isEmpty(modelId)) {
            return null;
        }
        final Model model = ModelCache.getInstance().get(modelId);
        final ModelMetadata modelMetadata = model.getModelMetadata();
=======
     * Fetches the model metadata for a modelId
     * @param modelId model id
     * @return {@link ModelMetadata}
     */
    public static ModelMetadata getModelMetadata(final String modelId) {
        if (modelId == null || modelId.isEmpty()) {
            return null;
        }
        Model model = ModelCache.getInstance().get(modelId);
        ModelMetadata modelMetadata = model.getModelMetadata();
>>>>>>> ccad071d
        if (!ModelUtil.isModelCreated(modelMetadata)) {
            throw new IllegalArgumentException(String.format(Locale.ROOT, "Model ID '%s' is not created.", modelId));
        }
        return modelMetadata;
    }

}<|MERGE_RESOLUTION|>--- conflicted
+++ resolved
@@ -11,19 +11,11 @@
 
 package org.opensearch.knn.indices;
 
-<<<<<<< HEAD
+import lombok.experimental.UtilityClass;
 import org.apache.commons.lang.StringUtils;
 
 import java.util.Locale;
 
-import lombok.experimental.UtilityClass;
-
-=======
-import lombok.experimental.UtilityClass;
-
-import java.util.Locale;
-
->>>>>>> ccad071d
 /**
  * A utility class for models.
  */
@@ -48,7 +40,6 @@
     }
 
     /**
-<<<<<<< HEAD
      * Gets Model Metadata from a given model id.
      * @param modelId {@link String}
      * @return {@link ModelMetadata}
@@ -59,18 +50,6 @@
         }
         final Model model = ModelCache.getInstance().get(modelId);
         final ModelMetadata modelMetadata = model.getModelMetadata();
-=======
-     * Fetches the model metadata for a modelId
-     * @param modelId model id
-     * @return {@link ModelMetadata}
-     */
-    public static ModelMetadata getModelMetadata(final String modelId) {
-        if (modelId == null || modelId.isEmpty()) {
-            return null;
-        }
-        Model model = ModelCache.getInstance().get(modelId);
-        ModelMetadata modelMetadata = model.getModelMetadata();
->>>>>>> ccad071d
         if (!ModelUtil.isModelCreated(modelMetadata)) {
             throw new IllegalArgumentException(String.format(Locale.ROOT, "Model ID '%s' is not created.", modelId));
         }
