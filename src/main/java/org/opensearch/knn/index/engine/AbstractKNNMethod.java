/*
 * Copyright OpenSearch Contributors
 * SPDX-License-Identifier: Apache-2.0
 */

package org.opensearch.knn.index.engine;

import lombok.AllArgsConstructor;
import org.opensearch.common.ValidationException;
import org.opensearch.knn.common.KNNConstants;
import org.opensearch.knn.index.SpaceType;
import org.opensearch.knn.index.VectorDataType;
import org.opensearch.knn.index.mapper.PerDimensionProcessor;
import org.opensearch.knn.index.mapper.PerDimensionValidator;
import org.opensearch.knn.index.mapper.SpaceVectorValidator;
import org.opensearch.knn.index.mapper.VectorTransformer;
import org.opensearch.knn.index.mapper.VectorTransformerFactory;
import org.opensearch.knn.index.mapper.VectorValidator;

import java.util.ArrayList;
import java.util.List;
import java.util.Locale;
import java.util.Map;
import java.util.Set;
import java.util.function.Function;

import static org.opensearch.knn.common.KNNConstants.ENCODER_PARAMETER_PQ_M;
import static org.opensearch.knn.common.KNNConstants.METHOD_ENCODER_PARAMETER;
import static org.opensearch.knn.common.KNNConstants.METHOD_PARAMETER_NLIST;
import static org.opensearch.knn.common.KNNConstants.ENCODER_PARAMETER_PQ_CODE_SIZE;

/**
 * Abstract class for KNN methods. This class provides the common functionality for all KNN methods.
 * It defines the common attributes and methods that all KNN methods should implement.
 */
@AllArgsConstructor
public abstract class AbstractKNNMethod implements KNNMethod {

    protected final MethodComponent methodComponent;
    protected final Set<SpaceType> spaces;
    protected final KNNLibrarySearchContext knnLibrarySearchContext;

    @Override
    public boolean isSpaceTypeSupported(SpaceType space) {
        return spaces.contains(space);
    }

    @Override
    public ValidationException validate(KNNMethodContext knnMethodContext, KNNMethodConfigContext knnMethodConfigContext) {
        List<String> errorMessages = new ArrayList<>();
        if (!isSpaceTypeSupported(knnMethodContext.getSpaceType())) {
            errorMessages.add(
                String.format(
                    Locale.ROOT,
                    "\"%s\" with \"%s\" configuration does not support space type: " + "\"%s\".",
                    this.methodComponent.getName(),
                    knnMethodContext.getKnnEngine().getName().toLowerCase(Locale.ROOT),
                    knnMethodContext.getSpaceType().getValue()
                )
            );
        }

        ValidationException methodValidation = methodComponent.validate(
            knnMethodContext.getMethodComponentContext(),
            knnMethodConfigContext
        );
        if (methodValidation != null) {
            errorMessages.addAll(methodValidation.validationErrors());
        }

        if (errorMessages.isEmpty()) {
            return null;
        }

        ValidationException validationException = new ValidationException();
        validationException.addValidationErrors(errorMessages);
        return validationException;
    }

    @Override
    public boolean isTrainingRequired(KNNMethodContext knnMethodContext) {
        return methodComponent.isTrainingRequired(knnMethodContext.getMethodComponentContext());
    }

    @Override
    public int estimateOverheadInKB(KNNMethodContext knnMethodContext, KNNMethodConfigContext knnMethodConfigContext) {
        return methodComponent.estimateOverheadInKB(knnMethodContext.getMethodComponentContext(), knnMethodConfigContext.getDimension());
    }

    protected PerDimensionValidator doGetPerDimensionValidator(
        KNNMethodContext knnMethodContext,
        KNNMethodConfigContext knnMethodConfigContext
    ) {
        VectorDataType vectorDataType = knnMethodConfigContext.getVectorDataType();

        if (VectorDataType.BINARY == vectorDataType) {
            return PerDimensionValidator.DEFAULT_BIT_VALIDATOR;
        }

        if (VectorDataType.BYTE == vectorDataType) {
            return PerDimensionValidator.DEFAULT_BYTE_VALIDATOR;
        }
        return PerDimensionValidator.DEFAULT_FLOAT_VALIDATOR;
    }

    protected VectorValidator doGetVectorValidator(KNNMethodContext knnMethodContext, KNNMethodConfigContext knnMethodConfigContext) {
        return new SpaceVectorValidator(knnMethodContext.getSpaceType());
    }

    protected PerDimensionProcessor doGetPerDimensionProcessor(
        KNNMethodContext knnMethodContext,
        KNNMethodConfigContext knnMethodConfigContext
    ) {
        return PerDimensionProcessor.NOOP_PROCESSOR;
    }

<<<<<<< HEAD
    protected Function<TrainingConfigValidationInput, TrainingConfigValidationOutput> doGetTrainingConfigValidationSetup() {
        return (trainingConfigValidationInput) -> {

            KNNMethodContext knnMethodContext = trainingConfigValidationInput.getKnnMethodContext();
            KNNMethodConfigContext knnMethodConfigContext = trainingConfigValidationInput.getKnnMethodConfigContext();
            Long trainingVectors = trainingConfigValidationInput.getTrainingVectorsCount();

            TrainingConfigValidationOutput.TrainingConfigValidationOutputBuilder builder = TrainingConfigValidationOutput.builder();

            // validate ENCODER_PARAMETER_PQ_M is divisible by vector dimension
            if (knnMethodContext != null && knnMethodConfigContext != null) {
                if (knnMethodContext.getMethodComponentContext().getParameters().containsKey(ENCODER_PARAMETER_PQ_M)
                    && knnMethodConfigContext.getDimension() % (Integer) knnMethodContext.getMethodComponentContext()
                        .getParameters()
                        .get(ENCODER_PARAMETER_PQ_M) != 0) {
                    builder.valid(false);
                    return builder.build();
                } else {
                    builder.valid(true);
                }
            }

            // validate number of training points should be greater than minimum clustering criteria defined in faiss
            if (knnMethodContext != null && trainingVectors != null) {
                long minTrainingVectorCount = 1000;

                MethodComponentContext encoderContext = (MethodComponentContext) knnMethodContext.getMethodComponentContext()
                    .getParameters()
                    .get(METHOD_ENCODER_PARAMETER);

                if (knnMethodContext.getMethodComponentContext().getParameters().containsKey(METHOD_PARAMETER_NLIST)
                    && encoderContext.getParameters().containsKey(ENCODER_PARAMETER_PQ_CODE_SIZE)) {

                    int nlist = ((Integer) knnMethodContext.getMethodComponentContext().getParameters().get(METHOD_PARAMETER_NLIST));
                    int code_size = ((Integer) encoderContext.getParameters().get(ENCODER_PARAMETER_PQ_CODE_SIZE));
                    minTrainingVectorCount = (long) Math.max(nlist, Math.pow(2, code_size));
                }

                if (trainingVectors < minTrainingVectorCount) {
                    builder.valid(false).minTrainingVectorCount(minTrainingVectorCount);
                    return builder.build();
                } else {
                    builder.valid(true);
                }
            }
            return builder.build();
        };
    }

=======
>>>>>>> d142366c
    protected VectorTransformer getVectorTransformer(SpaceType spaceType) {
        return VectorTransformerFactory.NOOP_VECTOR_TRANSFORMER;
    }

    @Override
    public KNNLibraryIndexingContext getKNNLibraryIndexingContext(
        KNNMethodContext knnMethodContext,
        KNNMethodConfigContext knnMethodConfigContext
    ) {
        KNNLibraryIndexingContext knnLibraryIndexingContext = methodComponent.getKNNLibraryIndexingContext(
            knnMethodContext.getMethodComponentContext(),
            knnMethodConfigContext
        );
        Map<String, Object> parameterMap = knnLibraryIndexingContext.getLibraryParameters();
        parameterMap.put(KNNConstants.SPACE_TYPE, convertUserToMethodSpaceType(knnMethodContext.getSpaceType()).getValue());
        parameterMap.put(KNNConstants.VECTOR_DATA_TYPE_FIELD, knnMethodConfigContext.getVectorDataType().getValue());
        return KNNLibraryIndexingContextImpl.builder()
            .quantizationConfig(knnLibraryIndexingContext.getQuantizationConfig())
            .parameters(parameterMap)
            .vectorValidator(doGetVectorValidator(knnMethodContext, knnMethodConfigContext))
            .perDimensionValidator(doGetPerDimensionValidator(knnMethodContext, knnMethodConfigContext))
            .perDimensionProcessor(doGetPerDimensionProcessor(knnMethodContext, knnMethodConfigContext))
            .vectorTransformer(getVectorTransformer(knnMethodContext.getSpaceType()))
<<<<<<< HEAD
            .trainingConfigValidationSetup(doGetTrainingConfigValidationSetup())
=======
>>>>>>> d142366c
            .build();
    }

    @Override
    public KNNLibrarySearchContext getKNNLibrarySearchContext() {
        return knnLibrarySearchContext;
    }

    /**
     * Converts user defined space type to method space type that is supported by library.
     * The subclass can override this method and returns the appropriate space type that
     * is supported by the library. This is required because, some libraries may not
     * support all the space types supported by OpenSearch, however. this can be achieved by using compatible space type by the library.
     * For example, faiss does not support cosine similarity. However, we can use inner product space type for cosine similarity after normalization.
     * In this case, we can return the inner product space type for cosine similarity.
     *
     * @param spaceType The space type to check for compatibility
     * @return The compatible space type for the given input, returns the same
     *         space type if it's already compatible
     * @see SpaceType
     */
    protected SpaceType convertUserToMethodSpaceType(SpaceType spaceType) {
        return spaceType;
    }
}<|MERGE_RESOLUTION|>--- conflicted
+++ resolved
@@ -114,7 +114,6 @@
         return PerDimensionProcessor.NOOP_PROCESSOR;
     }
 
-<<<<<<< HEAD
     protected Function<TrainingConfigValidationInput, TrainingConfigValidationOutput> doGetTrainingConfigValidationSetup() {
         return (trainingConfigValidationInput) -> {
 
@@ -164,8 +163,6 @@
         };
     }
 
-=======
->>>>>>> d142366c
     protected VectorTransformer getVectorTransformer(SpaceType spaceType) {
         return VectorTransformerFactory.NOOP_VECTOR_TRANSFORMER;
     }
@@ -189,10 +186,7 @@
             .perDimensionValidator(doGetPerDimensionValidator(knnMethodContext, knnMethodConfigContext))
             .perDimensionProcessor(doGetPerDimensionProcessor(knnMethodContext, knnMethodConfigContext))
             .vectorTransformer(getVectorTransformer(knnMethodContext.getSpaceType()))
-<<<<<<< HEAD
             .trainingConfigValidationSetup(doGetTrainingConfigValidationSetup())
-=======
->>>>>>> d142366c
             .build();
     }
 
