--- conflicted
+++ resolved
@@ -51,15 +51,12 @@
     PerDimensionProcessor getPerDimensionProcessor();
 
     /**
-<<<<<<< HEAD
      *
      * @return Get function that validates training model parameters
      */
     Function<TrainingConfigValidationInput, TrainingConfigValidationOutput> getTrainingConfigValidationSetup();
 
     /**
-=======
->>>>>>> d142366c
      * Get the vector transformer that will be used to transform the vector before indexing.
      * This will be applied at vector level once entire vector is parsed and validated.
      *
