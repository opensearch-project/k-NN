--- conflicted
+++ resolved
@@ -88,14 +88,6 @@
                 NativeIndexWriter::flushIndex,
                 field
             );
-<<<<<<< HEAD
-
-            // TODO: Extract quantization state here, uncomment below line once implemented
-            // quantizationStateWriter.writeState(field.getFieldInfo().getFieldNumber(), quantizationState);
-
-            NativeIndexWriter.getWriter(field.getFieldInfo(), segmentWriteState).flushIndex(knnVectorValues);
-=======
->>>>>>> bbaaaf90
         }
         quantizationStateWriter.writeFooter();
     }
@@ -104,18 +96,12 @@
     public void mergeOneField(final FieldInfo fieldInfo, final MergeState mergeState) throws IOException {
         // This will ensure that we are merging the FlatIndex during force merge.
         flatVectorsWriter.mergeOneField(fieldInfo, mergeState);
+
+        quantizationStateWriter.writeHeader(segmentWriteState);
+        quantizationStateWriter.writeExistingStates();
         // For merge, pick values from flat vector and reindex again. This will use the flush operation to create graphs
         trainAndIndex(fieldInfo, this::getKNNVectorValuesForMerge, NativeIndexWriter::mergeIndex, mergeState);
-
-<<<<<<< HEAD
-        quantizationStateWriter.writeHeader(segmentWriteState);
-        quantizationStateWriter.writeExistingStates();
-        // quantizationStateWriter.writeState(fieldInfo.getFieldNumber(), quantizationState);
         quantizationStateWriter.writeFooter();
-
-        NativeIndexWriter.getWriter(fieldInfo, segmentWriteState).mergeIndex(knnVectorValues);
-=======
->>>>>>> bbaaaf90
     }
 
     /**
@@ -249,6 +235,7 @@
         QuantizationState quantizationState = null;
         if (quantizationParams != null) {
             quantizationState = quantizationService.train(quantizationParams, knnVectorValues);
+            quantizationStateWriter.writeState(fieldInfo.getFieldNumber(), quantizationState);
         }
         NativeIndexWriter writer = (quantizationParams != null)
             ? NativeIndexWriter.getWriter(fieldInfo, segmentWriteState, quantizationState)
