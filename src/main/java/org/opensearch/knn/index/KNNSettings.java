/*
 * Copyright OpenSearch Contributors
 * SPDX-License-Identifier: Apache-2.0
 */

package org.opensearch.knn.index;

import lombok.extern.log4j.Log4j2;
import org.apache.logging.log4j.LogManager;
import org.apache.logging.log4j.Logger;
import org.opensearch.OpenSearchParseException;
import org.opensearch.action.admin.cluster.settings.ClusterUpdateSettingsRequest;
import org.opensearch.action.admin.cluster.settings.ClusterUpdateSettingsResponse;
import org.opensearch.client.Client;
import org.opensearch.cluster.metadata.IndexMetadata;
import org.opensearch.cluster.service.ClusterService;
import org.opensearch.common.settings.Setting;
import org.opensearch.common.settings.Settings;
import org.opensearch.common.unit.TimeValue;
import org.opensearch.core.action.ActionListener;
import org.opensearch.core.common.unit.ByteSizeUnit;
import org.opensearch.core.common.unit.ByteSizeValue;
import org.opensearch.index.IndexModule;
import org.opensearch.knn.index.memory.NativeMemoryCacheManager;
import org.opensearch.knn.index.memory.NativeMemoryCacheManagerDto;
import org.opensearch.knn.index.util.IndexHyperParametersUtil;
import org.opensearch.knn.quantization.models.quantizationState.QuantizationStateCacheManager;
import org.opensearch.monitor.jvm.JvmInfo;
import org.opensearch.monitor.os.OsProbe;

import java.security.InvalidParameterException;
import java.util.Arrays;
import java.util.HashMap;
import java.util.List;
import java.util.Map;
import java.util.Objects;
import java.util.function.Function;
import java.util.stream.Collectors;
import java.util.stream.Stream;

import static java.util.stream.Collectors.toUnmodifiableMap;
import static org.opensearch.common.settings.Setting.Property.Dynamic;
import static org.opensearch.common.settings.Setting.Property.IndexScope;
import static org.opensearch.common.settings.Setting.Property.NodeScope;
import static org.opensearch.common.unit.MemorySizeValue.parseBytesSizeValueOrHeapRatio;
import static org.opensearch.core.common.unit.ByteSizeValue.parseBytesSizeValue;
import static org.opensearch.knn.common.featureflags.KNNFeatureFlags.getFeatureFlags;

/**
 * This class defines
 * 1. KNN settings to hold the <a href="https://github.com/nmslib/hnswlib/blob/master/ALGO_PARAMS.md">HNSW algorithm parameters</a>.
 * 2. KNN settings to enable/disable plugin, circuit breaker settings
 * 3. KNN settings to manage graphs loaded in native memory
 */
@Log4j2
public class KNNSettings {

    private static final Logger logger = LogManager.getLogger(KNNSettings.class);
    private static KNNSettings INSTANCE;
    private static final OsProbe osProbe = OsProbe.getInstance();

    private static final int INDEX_THREAD_QTY_MAX = 32;
    private static final QuantizationStateCacheManager quantizationStateCacheManager = QuantizationStateCacheManager.getInstance();

    /**
     * Settings name
     */
    public static final String KNN_SPACE_TYPE = "index.knn.space_type";
    public static final String KNN_ALGO_PARAM_M = "index.knn.algo_param.m";
    public static final String KNN_ALGO_PARAM_EF_CONSTRUCTION = "index.knn.algo_param.ef_construction";
    public static final String KNN_ALGO_PARAM_EF_SEARCH = "index.knn.algo_param.ef_search";
    public static final String KNN_ALGO_PARAM_INDEX_THREAD_QTY = "knn.algo_param.index_thread_qty";
    public static final String KNN_MEMORY_CIRCUIT_BREAKER_ENABLED = "knn.memory.circuit_breaker.enabled";
    public static final String KNN_MEMORY_CIRCUIT_BREAKER_LIMIT = "knn.memory.circuit_breaker.limit";
    public static final String KNN_VECTOR_STREAMING_MEMORY_LIMIT_IN_MB = "knn.vector_streaming_memory.limit";
    public static final String KNN_CIRCUIT_BREAKER_TRIGGERED = "knn.circuit_breaker.triggered";
    public static final String KNN_CACHE_ITEM_EXPIRY_ENABLED = "knn.cache.item.expiry.enabled";
    public static final String KNN_CACHE_ITEM_EXPIRY_TIME_MINUTES = "knn.cache.item.expiry.minutes";
    public static final String KNN_PLUGIN_ENABLED = "knn.plugin.enabled";
    public static final String KNN_CIRCUIT_BREAKER_UNSET_PERCENTAGE = "knn.circuit_breaker.unset.percentage";
    public static final String KNN_INDEX = "index.knn";
    public static final String MODEL_INDEX_NUMBER_OF_SHARDS = "knn.model.index.number_of_shards";
    public static final String MODEL_INDEX_NUMBER_OF_REPLICAS = "knn.model.index.number_of_replicas";
    public static final String MODEL_CACHE_SIZE_LIMIT = "knn.model.cache.size.limit";
    public static final String ADVANCED_FILTERED_EXACT_SEARCH_THRESHOLD = "index.knn.advanced.filtered_exact_search_threshold";
    public static final String KNN_FAISS_AVX2_DISABLED = "knn.faiss.avx2.disabled";
    public static final String QUANTIZATION_STATE_CACHE_SIZE_LIMIT = "knn.quantization.cache.size.limit";
    public static final String QUANTIZATION_STATE_CACHE_EXPIRY_TIME_MINUTES = "knn.quantization.cache.expiry.minutes";
    public static final String KNN_FAISS_AVX512_DISABLED = "knn.faiss.avx512.disabled";

    /**
     * Default setting values
     */
    public static final boolean KNN_DEFAULT_FAISS_AVX2_DISABLED_VALUE = false;
    public static final boolean KNN_DEFAULT_FAISS_AVX512_DISABLED_VALUE = false;
    public static final String INDEX_KNN_DEFAULT_SPACE_TYPE = "l2";
    public static final String INDEX_KNN_DEFAULT_SPACE_TYPE_FOR_BINARY = "hamming";
    public static final Integer INDEX_KNN_DEFAULT_ALGO_PARAM_M = 16;
    public static final Integer INDEX_KNN_DEFAULT_ALGO_PARAM_EF_SEARCH = 100;
    public static final Integer INDEX_KNN_DEFAULT_ALGO_PARAM_EF_CONSTRUCTION = 100;
    public static final Integer KNN_DEFAULT_ALGO_PARAM_INDEX_THREAD_QTY = 1;
    public static final Integer KNN_DEFAULT_CIRCUIT_BREAKER_UNSET_PERCENTAGE = 75;
    public static final Integer KNN_DEFAULT_MODEL_CACHE_SIZE_LIMIT_PERCENTAGE = 10; // By default, set aside 10% of the JVM for the limit
    public static final Integer KNN_MAX_MODEL_CACHE_SIZE_LIMIT_PERCENTAGE = 25; // Model cache limit cannot exceed 25% of the JVM heap
    public static final String KNN_DEFAULT_MEMORY_CIRCUIT_BREAKER_LIMIT = "50%";
    public static final String KNN_DEFAULT_VECTOR_STREAMING_MEMORY_LIMIT_PCT = "1%";

    public static final Integer ADVANCED_FILTERED_EXACT_SEARCH_THRESHOLD_DEFAULT_VALUE = -1;
    public static final Integer KNN_DEFAULT_QUANTIZATION_STATE_CACHE_SIZE_LIMIT_PERCENTAGE = 5; // By default, set aside 5% of the JVM for
                                                                                                // the limit
    public static final Integer KNN_MAX_QUANTIZATION_STATE_CACHE_SIZE_LIMIT_PERCENTAGE = 10; // Quantization state cache limit cannot exceed
                                                                                             // 10% of the JVM heap
    public static final Integer KNN_DEFAULT_QUANTIZATION_STATE_CACHE_EXPIRY_TIME_MINUTES = 60;

    /**
     * Settings Definition
     */

    // This setting controls how much memory should be used to transfer vectors from Java to JNI Layer. The default
    // 1% of the JVM heap
    public static final Setting<ByteSizeValue> KNN_VECTOR_STREAMING_MEMORY_LIMIT_PCT_SETTING = Setting.memorySizeSetting(
        KNN_VECTOR_STREAMING_MEMORY_LIMIT_IN_MB,
        KNN_DEFAULT_VECTOR_STREAMING_MEMORY_LIMIT_PCT,
        Setting.Property.Dynamic,
        Setting.Property.NodeScope
    );

    public static final Setting<String> INDEX_KNN_SPACE_TYPE = Setting.simpleString(
        KNN_SPACE_TYPE,
        INDEX_KNN_DEFAULT_SPACE_TYPE,
        new SpaceTypeValidator(),
        IndexScope,
        Setting.Property.Deprecated
    );

    /**
     * M - the number of bi-directional links created for every new element during construction.
     * Reasonable range for M is 2-100. Higher M work better on datasets with high intrinsic
     * dimensionality and/or high recall, while low M work better for datasets with low intrinsic dimensionality and/or low recalls.
     * The parameter also determines the algorithm's memory consumption, which is roughly M * 8-10 bytes per stored element.
     */
    public static final Setting<Integer> INDEX_KNN_ALGO_PARAM_M_SETTING = Setting.intSetting(
        KNN_ALGO_PARAM_M,
        INDEX_KNN_DEFAULT_ALGO_PARAM_M,
        2,
        IndexScope,
        Setting.Property.Deprecated
    );

    /**
     *  ef or efSearch - the size of the dynamic list for the nearest neighbors (used during the search).
     *  Higher ef leads to more accurate but slower search. ef cannot be set lower than the number of queried nearest neighbors k.
     *  The value ef can be anything between k and the size of the dataset.
     */
    public static final Setting<Integer> INDEX_KNN_ALGO_PARAM_EF_SEARCH_SETTING = Setting.intSetting(
        KNN_ALGO_PARAM_EF_SEARCH,
        INDEX_KNN_DEFAULT_ALGO_PARAM_EF_SEARCH,
        2,
        IndexScope,
        Dynamic
    );

    /**
     * ef_constrution - the parameter has the same meaning as ef, but controls the index_time/index_accuracy.
     * Bigger ef_construction leads to longer construction(more indexing time), but better index quality.
     */
    public static final Setting<Integer> INDEX_KNN_ALGO_PARAM_EF_CONSTRUCTION_SETTING = Setting.intSetting(
        KNN_ALGO_PARAM_EF_CONSTRUCTION,
        INDEX_KNN_DEFAULT_ALGO_PARAM_EF_CONSTRUCTION,
        2,
        IndexScope,
        Setting.Property.Deprecated
    );

    public static final Setting<Integer> MODEL_INDEX_NUMBER_OF_SHARDS_SETTING = Setting.intSetting(
        MODEL_INDEX_NUMBER_OF_SHARDS,
        1,
        1,
        Setting.Property.NodeScope,
        Setting.Property.Dynamic
    );

    public static final Setting<Integer> MODEL_INDEX_NUMBER_OF_REPLICAS_SETTING = Setting.intSetting(
        MODEL_INDEX_NUMBER_OF_REPLICAS,
        1,
        0,
        Setting.Property.NodeScope,
        Setting.Property.Dynamic
    );

    public static final Setting<Integer> ADVANCED_FILTERED_EXACT_SEARCH_THRESHOLD_SETTING = Setting.intSetting(
        ADVANCED_FILTERED_EXACT_SEARCH_THRESHOLD,
        ADVANCED_FILTERED_EXACT_SEARCH_THRESHOLD_DEFAULT_VALUE,
        IndexScope,
        Setting.Property.Dynamic
    );

    public static final Setting<ByteSizeValue> MODEL_CACHE_SIZE_LIMIT_SETTING = new Setting<>(
        MODEL_CACHE_SIZE_LIMIT,
        percentageAsString(KNN_DEFAULT_MODEL_CACHE_SIZE_LIMIT_PERCENTAGE),
        (s) -> {
            ByteSizeValue userDefinedLimit = parseBytesSizeValueOrHeapRatio(s, MODEL_CACHE_SIZE_LIMIT);

            // parseBytesSizeValueOrHeapRatio will make sure that the value entered falls between 0 and 100% of the
            // JVM heap. However, we want the maximum percentage of the heap to be much smaller. So, we add
            // some additional validation here before returning
            ByteSizeValue jvmHeapSize = JvmInfo.jvmInfo().getMem().getHeapMax();
            if ((userDefinedLimit.getKbFrac() / jvmHeapSize.getKbFrac()) > percentageAsFraction(
                KNN_MAX_MODEL_CACHE_SIZE_LIMIT_PERCENTAGE
            )) {
                throw new OpenSearchParseException(
                    "{} ({} KB) cannot exceed {}% of the heap ({} KB).",
                    MODEL_CACHE_SIZE_LIMIT,
                    userDefinedLimit.getKb(),
                    KNN_MAX_MODEL_CACHE_SIZE_LIMIT_PERCENTAGE,
                    jvmHeapSize.getKb()
                );
            }

            return userDefinedLimit;
        },
        Setting.Property.NodeScope,
        Setting.Property.Dynamic
    );

    /**
     * This setting identifies KNN index.
     */
    public static final Setting<Boolean> IS_KNN_INDEX_SETTING = Setting.boolSetting(KNN_INDEX, false, IndexScope);

    /**
     * index_thread_quantity - the parameter specifies how many threads the nms library should use to create the graph.
     * By default, the nms library sets this value to NUM_CORES. However, because ES can spawn NUM_CORES threads for
     * indexing, and each indexing thread calls the NMS library to build the graph, which can also spawn NUM_CORES threads,
     * this could lead to NUM_CORES^2 threads running and could lead to 100% CPU utilization. This setting allows users to
     * configure number of threads for graph construction.
     */
    public static final Setting<Integer> KNN_ALGO_PARAM_INDEX_THREAD_QTY_SETTING = Setting.intSetting(
        KNN_ALGO_PARAM_INDEX_THREAD_QTY,
        KNN_DEFAULT_ALGO_PARAM_INDEX_THREAD_QTY,
        1,
        INDEX_THREAD_QTY_MAX,
        NodeScope,
        Dynamic
    );

    public static final Setting<Boolean> KNN_CIRCUIT_BREAKER_TRIGGERED_SETTING = Setting.boolSetting(
        KNN_CIRCUIT_BREAKER_TRIGGERED,
        false,
        NodeScope,
        Dynamic
    );

    public static final Setting<Double> KNN_CIRCUIT_BREAKER_UNSET_PERCENTAGE_SETTING = Setting.doubleSetting(
        KNN_CIRCUIT_BREAKER_UNSET_PERCENTAGE,
        KNN_DEFAULT_CIRCUIT_BREAKER_UNSET_PERCENTAGE,
        0,
        100,
        NodeScope,
        Dynamic
    );

    public static final Setting<Boolean> KNN_FAISS_AVX2_DISABLED_SETTING = Setting.boolSetting(
        KNN_FAISS_AVX2_DISABLED,
        KNN_DEFAULT_FAISS_AVX2_DISABLED_VALUE,
        NodeScope
    );

    /*
     * Quantization state cache settings
     */
    public static final Setting<ByteSizeValue> QUANTIZATION_STATE_CACHE_SIZE_LIMIT_SETTING = new Setting<ByteSizeValue>(
        QUANTIZATION_STATE_CACHE_SIZE_LIMIT,
        percentageAsString(KNN_DEFAULT_QUANTIZATION_STATE_CACHE_SIZE_LIMIT_PERCENTAGE),
        (s) -> {
            ByteSizeValue userDefinedLimit = parseBytesSizeValueOrHeapRatio(s, QUANTIZATION_STATE_CACHE_SIZE_LIMIT);

            // parseBytesSizeValueOrHeapRatio will make sure that the value entered falls between 0 and 100% of the
            // JVM heap. However, we want the maximum percentage of the heap to be much smaller. So, we add
            // some additional validation here before returning
            ByteSizeValue jvmHeapSize = JvmInfo.jvmInfo().getMem().getHeapMax();
            if ((userDefinedLimit.getKbFrac() / jvmHeapSize.getKbFrac()) > percentageAsFraction(
                KNN_MAX_QUANTIZATION_STATE_CACHE_SIZE_LIMIT_PERCENTAGE
            )) {
                throw new OpenSearchParseException(
                    "{} ({} KB) cannot exceed {}% of the heap ({} KB).",
                    QUANTIZATION_STATE_CACHE_SIZE_LIMIT,
                    userDefinedLimit.getKb(),
                    KNN_MAX_QUANTIZATION_STATE_CACHE_SIZE_LIMIT_PERCENTAGE,
                    jvmHeapSize.getKb()
                );
            }

            return userDefinedLimit;
        },
        NodeScope,
        Dynamic
    );

    public static final Setting<TimeValue> QUANTIZATION_STATE_CACHE_EXPIRY_TIME_MINUTES_SETTING = Setting.positiveTimeSetting(
        QUANTIZATION_STATE_CACHE_EXPIRY_TIME_MINUTES,
        TimeValue.timeValueMinutes(KNN_DEFAULT_QUANTIZATION_STATE_CACHE_EXPIRY_TIME_MINUTES),
        NodeScope,
        Dynamic
    );

    public static final Setting<Boolean> KNN_FAISS_AVX512_DISABLED_SETTING = Setting.boolSetting(
        KNN_FAISS_AVX512_DISABLED,
        KNN_DEFAULT_FAISS_AVX512_DISABLED_VALUE,
        NodeScope
    );

    /**
     * Dynamic settings
     */
    public static Map<String, Setting<?>> dynamicCacheSettings = new HashMap<String, Setting<?>>() {
        {
            /**
             * KNN plugin enable/disable setting
             */
            put(KNN_PLUGIN_ENABLED, Setting.boolSetting(KNN_PLUGIN_ENABLED, true, NodeScope, Dynamic));

            /**
             * Weight circuit breaker settings
             */
            put(KNN_MEMORY_CIRCUIT_BREAKER_ENABLED, Setting.boolSetting(KNN_MEMORY_CIRCUIT_BREAKER_ENABLED, true, NodeScope, Dynamic));
            put(
                KNN_MEMORY_CIRCUIT_BREAKER_LIMIT,
                new Setting<>(
                    KNNSettings.KNN_MEMORY_CIRCUIT_BREAKER_LIMIT,
                    KNNSettings.KNN_DEFAULT_MEMORY_CIRCUIT_BREAKER_LIMIT,
                    (s) -> parseknnMemoryCircuitBreakerValue(s, KNNSettings.KNN_MEMORY_CIRCUIT_BREAKER_LIMIT),
                    NodeScope,
                    Dynamic
                )
            );

            /**
             * Cache expiry time settings
             */
            put(KNN_CACHE_ITEM_EXPIRY_ENABLED, Setting.boolSetting(KNN_CACHE_ITEM_EXPIRY_ENABLED, false, NodeScope, Dynamic));
            put(
                KNN_CACHE_ITEM_EXPIRY_TIME_MINUTES,
                Setting.positiveTimeSetting(KNN_CACHE_ITEM_EXPIRY_TIME_MINUTES, TimeValue.timeValueHours(3), NodeScope, Dynamic)
            );
        }
    };

    private final static Map<String, Setting<?>> FEATURE_FLAGS = getFeatureFlags().stream()
        .collect(toUnmodifiableMap(Setting::getKey, Function.identity()));

    private ClusterService clusterService;
    private Client client;

    private KNNSettings() {}

    public static synchronized KNNSettings state() {
        if (INSTANCE == null) {
            INSTANCE = new KNNSettings();
        }
        return INSTANCE;
    }

    private void setSettingsUpdateConsumers() {
        clusterService.getClusterSettings().addSettingsUpdateConsumer(updatedSettings -> {
            // When any of the dynamic settings are updated, rebuild the cache with the updated values. Use the current
            // cluster settings values as defaults.
            NativeMemoryCacheManagerDto.NativeMemoryCacheManagerDtoBuilder builder = NativeMemoryCacheManagerDto.builder();

            builder.isWeightLimited(
                updatedSettings.getAsBoolean(KNN_MEMORY_CIRCUIT_BREAKER_ENABLED, getSettingValue(KNN_MEMORY_CIRCUIT_BREAKER_ENABLED))
            );

            builder.maxWeight(((ByteSizeValue) getSettingValue(KNN_MEMORY_CIRCUIT_BREAKER_LIMIT)).getKb());
            if (updatedSettings.hasValue(KNN_MEMORY_CIRCUIT_BREAKER_LIMIT)) {
                builder.maxWeight(((ByteSizeValue) getSetting(KNN_MEMORY_CIRCUIT_BREAKER_LIMIT).get(updatedSettings)).getKb());
            }

            builder.isExpirationLimited(
                updatedSettings.getAsBoolean(KNN_CACHE_ITEM_EXPIRY_ENABLED, getSettingValue(KNN_CACHE_ITEM_EXPIRY_ENABLED))
            );

            builder.expiryTimeInMin(
                updatedSettings.getAsTime(KNN_CACHE_ITEM_EXPIRY_TIME_MINUTES, getSettingValue(KNN_CACHE_ITEM_EXPIRY_TIME_MINUTES))
                    .getMinutes()
            );

            NativeMemoryCacheManager.getInstance().rebuildCache(builder.build());
        }, Stream.concat(dynamicCacheSettings.values().stream(), FEATURE_FLAGS.values().stream()).collect(Collectors.toUnmodifiableList()));
        clusterService.getClusterSettings().addSettingsUpdateConsumer(QUANTIZATION_STATE_CACHE_SIZE_LIMIT_SETTING, it -> {
            quantizationStateCacheManager.setMaxCacheSizeInKB(it.getKb());
            quantizationStateCacheManager.rebuildCache();
        });
        clusterService.getClusterSettings().addSettingsUpdateConsumer(QUANTIZATION_STATE_CACHE_EXPIRY_TIME_MINUTES_SETTING, it -> {
            quantizationStateCacheManager.rebuildCache();
        });
    }

    /**
     * Get setting value by key. Return default value if not configured explicitly.
     *
     * @param key   setting key.
     * @param <T> Setting type
     * @return T     setting value or default
     */
    @SuppressWarnings("unchecked")
    public <T> T getSettingValue(String key) {
        return (T) clusterService.getClusterSettings().get(getSetting(key));
    }

    private Setting<?> getSetting(String key) {
        if (dynamicCacheSettings.containsKey(key)) {
            return dynamicCacheSettings.get(key);
        }

        if (FEATURE_FLAGS.containsKey(key)) {
            return FEATURE_FLAGS.get(key);
        }

        if (KNN_CIRCUIT_BREAKER_TRIGGERED.equals(key)) {
            return KNN_CIRCUIT_BREAKER_TRIGGERED_SETTING;
        }

        if (KNN_CIRCUIT_BREAKER_UNSET_PERCENTAGE.equals(key)) {
            return KNN_CIRCUIT_BREAKER_UNSET_PERCENTAGE_SETTING;
        }

        if (KNN_ALGO_PARAM_INDEX_THREAD_QTY.equals(key)) {
            return KNN_ALGO_PARAM_INDEX_THREAD_QTY_SETTING;
        }

        if (ADVANCED_FILTERED_EXACT_SEARCH_THRESHOLD.equals(key)) {
            return ADVANCED_FILTERED_EXACT_SEARCH_THRESHOLD_SETTING;
        }

        if (KNN_FAISS_AVX2_DISABLED.equals(key)) {
            return KNN_FAISS_AVX2_DISABLED_SETTING;
        }

        if (KNN_FAISS_AVX512_DISABLED.equals(key)) {
            return KNN_FAISS_AVX512_DISABLED_SETTING;
        }

        if (KNN_VECTOR_STREAMING_MEMORY_LIMIT_IN_MB.equals(key)) {
            return KNN_VECTOR_STREAMING_MEMORY_LIMIT_PCT_SETTING;
        }

        if (QUANTIZATION_STATE_CACHE_SIZE_LIMIT.equals(key)) {
            return QUANTIZATION_STATE_CACHE_SIZE_LIMIT_SETTING;
        }

        if (QUANTIZATION_STATE_CACHE_EXPIRY_TIME_MINUTES.equals(key)) {
            return QUANTIZATION_STATE_CACHE_EXPIRY_TIME_MINUTES_SETTING;
        }

        throw new IllegalArgumentException("Cannot find setting by key [" + key + "]");
    }

    public List<Setting<?>> getSettings() {
        List<Setting<?>> settings = Arrays.asList(
            INDEX_KNN_SPACE_TYPE,
            INDEX_KNN_ALGO_PARAM_M_SETTING,
            INDEX_KNN_ALGO_PARAM_EF_CONSTRUCTION_SETTING,
            INDEX_KNN_ALGO_PARAM_EF_SEARCH_SETTING,
            KNN_ALGO_PARAM_INDEX_THREAD_QTY_SETTING,
            KNN_CIRCUIT_BREAKER_TRIGGERED_SETTING,
            KNN_CIRCUIT_BREAKER_UNSET_PERCENTAGE_SETTING,
            IS_KNN_INDEX_SETTING,
            MODEL_INDEX_NUMBER_OF_SHARDS_SETTING,
            MODEL_INDEX_NUMBER_OF_REPLICAS_SETTING,
            MODEL_CACHE_SIZE_LIMIT_SETTING,
            ADVANCED_FILTERED_EXACT_SEARCH_THRESHOLD_SETTING,
            KNN_FAISS_AVX2_DISABLED_SETTING,
            KNN_VECTOR_STREAMING_MEMORY_LIMIT_PCT_SETTING,
<<<<<<< HEAD
            KNN_FAISS_AVX512_DISABLED_SETTING,
            QUANTIZATION_STATE_CACHE_SIZE_LIMIT_SETTING,
            QUANTIZATION_STATE_CACHE_EXPIRY_TIME_MINUTES_SETTING
=======
            QUANTIZATION_STATE_CACHE_SIZE_LIMIT_SETTING,
            QUANTIZATION_STATE_CACHE_EXPIRY_TIME_MINUTES_SETTING,
            KNN_FAISS_AVX512_DISABLED_SETTING
>>>>>>> 8bcb7eb4
        );
        return Stream.concat(settings.stream(), Stream.concat(getFeatureFlags().stream(), dynamicCacheSettings.values().stream()))
            .collect(Collectors.toList());
    }

    public static boolean isKNNPluginEnabled() {
        return KNNSettings.state().getSettingValue(KNNSettings.KNN_PLUGIN_ENABLED);
    }

    public static boolean isCircuitBreakerTriggered() {
        return KNNSettings.state().getSettingValue(KNNSettings.KNN_CIRCUIT_BREAKER_TRIGGERED);
    }

    public static ByteSizeValue getCircuitBreakerLimit() {
        return KNNSettings.state().getSettingValue(KNNSettings.KNN_MEMORY_CIRCUIT_BREAKER_LIMIT);
    }

    public static double getCircuitBreakerUnsetPercentage() {
        return KNNSettings.state().getSettingValue(KNNSettings.KNN_CIRCUIT_BREAKER_UNSET_PERCENTAGE);
    }

    public static boolean isFaissAVX2Disabled() {
        try {
            return KNNSettings.state().getSettingValue(KNNSettings.KNN_FAISS_AVX2_DISABLED);
        } catch (Exception e) {
            // In some UTs we identified that cluster setting is not set properly an leads to NPE. This check will avoid
            // those cases and will still return the default value.
            log.warn(
                "Unable to get setting value {} from cluster settings. Using default value as {}",
                KNN_FAISS_AVX2_DISABLED,
                KNN_DEFAULT_FAISS_AVX2_DISABLED_VALUE,
                e
            );
            return KNN_DEFAULT_FAISS_AVX2_DISABLED_VALUE;
        }
    }

    public static boolean isFaissAVX512Disabled() {
        try {
            return KNNSettings.state().getSettingValue(KNNSettings.KNN_FAISS_AVX512_DISABLED);
        } catch (Exception e) {
            // In some UTs we identified that cluster setting is not set properly an leads to NPE. This check will avoid
            // those cases and will still return the default value.
            log.warn(
                "Unable to get setting value {} from cluster settings. Using default value as {}",
                KNN_FAISS_AVX512_DISABLED,
                KNN_DEFAULT_FAISS_AVX512_DISABLED_VALUE,
                e
            );
            return KNN_DEFAULT_FAISS_AVX512_DISABLED_VALUE;
        }
    }

    public static Integer getFilteredExactSearchThreshold(final String indexName) {
        return KNNSettings.state().clusterService.state()
            .getMetadata()
            .index(indexName)
            .getSettings()
            .getAsInt(ADVANCED_FILTERED_EXACT_SEARCH_THRESHOLD, ADVANCED_FILTERED_EXACT_SEARCH_THRESHOLD_DEFAULT_VALUE);
    }

    public void initialize(Client client, ClusterService clusterService) {
        this.client = client;
        this.clusterService = clusterService;
        setSettingsUpdateConsumers();
    }

    public static ByteSizeValue parseknnMemoryCircuitBreakerValue(String sValue, String settingName) {
        settingName = Objects.requireNonNull(settingName);
        if (sValue != null && sValue.endsWith("%")) {
            final String percentAsString = sValue.substring(0, sValue.length() - 1);
            try {
                final double percent = Double.parseDouble(percentAsString);
                if (percent < 0 || percent > 100) {
                    throw new OpenSearchParseException("percentage should be in [0-100], got [{}]", percentAsString);
                }
                long physicalMemoryInBytes = osProbe.getTotalPhysicalMemorySize();
                if (physicalMemoryInBytes <= 0) {
                    throw new IllegalStateException("Physical memory size could not be determined");
                }
                long esJvmSizeInBytes = JvmInfo.jvmInfo().getMem().getHeapMax().getBytes();
                long eligibleMemoryInBytes = physicalMemoryInBytes - esJvmSizeInBytes;
                return new ByteSizeValue((long) ((percent / 100) * eligibleMemoryInBytes), ByteSizeUnit.BYTES);
            } catch (NumberFormatException e) {
                throw new OpenSearchParseException("failed to parse [{}] as a double", e, percentAsString);
            }
        } else {
            return parseBytesSizeValue(sValue, settingName);
        }
    }

    /**
     * Updates knn.circuit_breaker.triggered setting to true/false
     * @param flag true/false
     */
    public synchronized void updateCircuitBreakerSettings(boolean flag) {
        ClusterUpdateSettingsRequest clusterUpdateSettingsRequest = new ClusterUpdateSettingsRequest();
        Settings circuitBreakerSettings = Settings.builder().put(KNNSettings.KNN_CIRCUIT_BREAKER_TRIGGERED, flag).build();
        clusterUpdateSettingsRequest.persistentSettings(circuitBreakerSettings);
        client.admin().cluster().updateSettings(clusterUpdateSettingsRequest, new ActionListener<ClusterUpdateSettingsResponse>() {
            @Override
            public void onResponse(ClusterUpdateSettingsResponse clusterUpdateSettingsResponse) {
                logger.debug(
                    "Cluster setting {}, acknowledged: {} ",
                    clusterUpdateSettingsRequest.persistentSettings(),
                    clusterUpdateSettingsResponse.isAcknowledged()
                );
            }

            @Override
            public void onFailure(Exception e) {
                logger.info(
                    "Exception while updating circuit breaker setting {} to {}",
                    clusterUpdateSettingsRequest.persistentSettings(),
                    e.getMessage()
                );
            }
        });
    }

    public static ByteSizeValue getVectorStreamingMemoryLimit() {
        return KNNSettings.state().getSettingValue(KNN_VECTOR_STREAMING_MEMORY_LIMIT_IN_MB);
    }

    /**
     *
     * @param index Name of the index
     * @return efSearch value
     */
    public static int getEfSearchParam(String index) {
        final IndexMetadata indexMetadata = KNNSettings.state().clusterService.state().getMetadata().index(index);
        return indexMetadata.getSettings()
            .getAsInt(
                KNNSettings.KNN_ALGO_PARAM_EF_SEARCH,
                IndexHyperParametersUtil.getHNSWEFSearchValue(indexMetadata.getCreationVersion())
            );
    }

    public void setClusterService(ClusterService clusterService) {
        this.clusterService = clusterService;
    }

    static class SpaceTypeValidator implements Setting.Validator<String> {

        @Override
        public void validate(String value) {
            try {
                SpaceType.getSpace(value);
            } catch (IllegalArgumentException ex) {
                throw new InvalidParameterException(ex.getMessage());
            }
        }
    }

    public void onIndexModule(IndexModule module) {
        module.addSettingsUpdateConsumer(INDEX_KNN_ALGO_PARAM_EF_SEARCH_SETTING, newVal -> {
            logger.debug("The value of [KNN] setting [{}] changed to [{}]", KNN_ALGO_PARAM_EF_SEARCH, newVal);
            // TODO: replace cache-rebuild with index reload into the cache
            NativeMemoryCacheManager.getInstance().rebuildCache();
        });
    }

    private static String percentageAsString(Integer percentage) {
        return percentage + "%";
    }

    private static Double percentageAsFraction(Integer percentage) {
        return percentage / 100.0;
    }
}<|MERGE_RESOLUTION|>--- conflicted
+++ resolved
@@ -471,16 +471,7 @@
             MODEL_CACHE_SIZE_LIMIT_SETTING,
             ADVANCED_FILTERED_EXACT_SEARCH_THRESHOLD_SETTING,
             KNN_FAISS_AVX2_DISABLED_SETTING,
-            KNN_VECTOR_STREAMING_MEMORY_LIMIT_PCT_SETTING,
-<<<<<<< HEAD
-            KNN_FAISS_AVX512_DISABLED_SETTING,
-            QUANTIZATION_STATE_CACHE_SIZE_LIMIT_SETTING,
-            QUANTIZATION_STATE_CACHE_EXPIRY_TIME_MINUTES_SETTING
-=======
-            QUANTIZATION_STATE_CACHE_SIZE_LIMIT_SETTING,
-            QUANTIZATION_STATE_CACHE_EXPIRY_TIME_MINUTES_SETTING,
-            KNN_FAISS_AVX512_DISABLED_SETTING
->>>>>>> 8bcb7eb4
+            KNN_VECTOR_STREAMING_MEMORY_LIMIT_PCT_SETTING
         );
         return Stream.concat(settings.stream(), Stream.concat(getFeatureFlags().stream(), dynamicCacheSettings.values().stream()))
             .collect(Collectors.toList());
