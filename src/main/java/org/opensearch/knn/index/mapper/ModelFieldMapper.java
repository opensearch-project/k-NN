/*
 * Copyright OpenSearch Contributors
 * SPDX-License-Identifier: Apache-2.0
 */

package org.opensearch.knn.index.mapper;

import org.apache.lucene.document.FieldType;
import org.apache.lucene.index.DocValuesType;
import org.apache.lucene.index.VectorEncoding;
import org.opensearch.Version;
import org.opensearch.common.Explicit;
import org.opensearch.index.mapper.ParseContext;
import org.opensearch.knn.index.SpaceType;
import org.opensearch.knn.index.VectorDataType;
import org.opensearch.knn.index.engine.KNNLibraryIndexingContext;
import org.opensearch.knn.index.engine.KNNMethodConfigContext;
import org.opensearch.knn.index.engine.KNNMethodContext;
import org.opensearch.knn.index.engine.MethodComponentContext;
import org.opensearch.knn.index.engine.qframe.QuantizationConfig;
import org.opensearch.knn.index.engine.qframe.QuantizationConfigParser;
import org.opensearch.knn.indices.ModelDao;
import org.opensearch.knn.indices.ModelMetadata;
import org.opensearch.knn.indices.ModelUtil;

import java.io.IOException;
import java.util.Map;
import java.util.Optional;

import static org.opensearch.knn.common.KNNConstants.MODEL_ID;
import static org.opensearch.knn.common.KNNConstants.QFRAMEWORK_CONFIG;

/**
 * Field mapper for model in mapping
 */
public class ModelFieldMapper extends KNNVectorFieldMapper {

    // If the dimension has not yet been set because we do not have access to model metadata, it will be -1
    public static final int UNSET_MODEL_DIMENSION_IDENTIFIER = -1;

    private PerDimensionProcessor perDimensionProcessor;
    private PerDimensionValidator perDimensionValidator;
    private VectorValidator vectorValidator;

    private final String modelId;

    public static ModelFieldMapper createFieldMapper(
        String fullname,
        String simpleName,
        Map<String, String> metaValue,
        VectorDataType vectorDataType,
        MultiFields multiFields,
        CopyTo copyTo,
        Explicit<Boolean> ignoreMalformed,
        boolean stored,
        boolean hasDocValues,
        ModelDao modelDao,
        Version indexCreatedVersion,
        OriginalMappingParameters originalMappingParameters
    ) {

        final KNNVectorFieldType mappedFieldType = new KNNVectorFieldType(fullname, metaValue, vectorDataType, new KNNMappingConfig() {
            private Integer dimension = null;
            private Mode mode = null;
            private CompressionLevel compressionLevel = null;

            @Override
            public Optional<String> getModelId() {
                return Optional.of(originalMappingParameters.getModelId());
            }

            @Override
            public int getDimension() {
                if (dimension == null) {
                    initFromModelMetadata();
                }

                return dimension;
            }

            @Override
            public Mode getMode() {
                if (mode == null) {
                    initFromModelMetadata();
                }
                return mode;
            }

            @Override
            public CompressionLevel getCompressionLevel() {
                if (compressionLevel == null) {
                    initFromModelMetadata();
                }
                return compressionLevel;
            }

            // ModelMetadata relies on cluster state which may not be available during field mapper creation. Thus,
            // we lazily initialize it.
            private void initFromModelMetadata() {
                ModelMetadata modelMetadata = getModelMetadata(modelDao, originalMappingParameters.getModelId());
                dimension = modelMetadata.getDimension();
                mode = modelMetadata.getMode();
                compressionLevel = modelMetadata.getCompressionLevel();
            }
        });
        return new ModelFieldMapper(
            simpleName,
            mappedFieldType,
            multiFields,
            copyTo,
            ignoreMalformed,
            stored,
            hasDocValues,
            modelDao,
            indexCreatedVersion,
            originalMappingParameters
        );
    }

    private ModelFieldMapper(
        String simpleName,
        KNNVectorFieldType mappedFieldType,
        MultiFields multiFields,
        CopyTo copyTo,
        Explicit<Boolean> ignoreMalformed,
        boolean stored,
        boolean hasDocValues,
        ModelDao modelDao,
        Version indexCreatedVersion,
        OriginalMappingParameters originalMappingParameters
    ) {
        super(
            simpleName,
            mappedFieldType,
            multiFields,
            copyTo,
            ignoreMalformed,
            stored,
            hasDocValues,
            indexCreatedVersion,
            originalMappingParameters
        );
        KNNMappingConfig annConfig = mappedFieldType.getKnnMappingConfig();
        modelId = annConfig.getModelId().orElseThrow(() -> new IllegalArgumentException("KNN method context cannot be empty"));
        this.modelDao = modelDao;

        // For the model field mapper, we cannot validate the model during index creation due to
        // an issue with reading cluster state during mapper creation. So, we need to validate the
        // model when ingestion starts. We do this as lazily as we can
        this.perDimensionProcessor = null;
        this.perDimensionValidator = null;
        this.vectorValidator = null;

        this.fieldType = new FieldType(KNNVectorFieldMapper.Defaults.FIELD_TYPE);
        this.fieldType.putAttribute(MODEL_ID, modelId);
        this.useLuceneBasedVectorField = KNNVectorFieldMapperUtil.useLuceneKNNVectorsFormat(this.indexCreatedVersion);
    }

    @Override
    protected VectorValidator getVectorValidator() {
        initVectorValidator();
        return vectorValidator;
    }

    @Override
    protected PerDimensionValidator getPerDimensionValidator() {
        initPerDimensionValidator();
        return perDimensionValidator;
    }

    @Override
    protected PerDimensionProcessor getPerDimensionProcessor() {
        initPerDimensionProcessor();
        return perDimensionProcessor;
    }

    private void initVectorValidator() {
        if (vectorValidator != null) {
            return;
        }
        ModelMetadata modelMetadata = getModelMetadata(modelDao, modelId);

        KNNMethodContext knnMethodContext = getKNNMethodContextFromModelMetadata(modelMetadata);
        KNNMethodConfigContext knnMethodConfigContext = getKNNMethodConfigContextFromModelMetadata(modelMetadata);
        // Need to handle BWC case
        if (knnMethodContext == null || knnMethodConfigContext == null) {
            vectorValidator = new SpaceVectorValidator(modelMetadata.getSpaceType());
            return;
        }

        KNNLibraryIndexingContext knnLibraryIndexingContext = knnMethodContext.getKnnEngine()
            .getKNNLibraryIndexingContext(knnMethodContext, knnMethodConfigContext);
        vectorValidator = knnLibraryIndexingContext.getVectorValidator();
    }

    private void initPerDimensionValidator() {
        if (perDimensionValidator != null) {
            return;
        }
        ModelMetadata modelMetadata = getModelMetadata(modelDao, modelId);

        KNNMethodContext knnMethodContext = getKNNMethodContextFromModelMetadata(modelMetadata);
        KNNMethodConfigContext knnMethodConfigContext = getKNNMethodConfigContextFromModelMetadata(modelMetadata);
        // Need to handle BWC case
        if (knnMethodContext == null || knnMethodConfigContext == null) {
            if (modelMetadata.getVectorDataType() == VectorDataType.BINARY) {
                perDimensionValidator = PerDimensionValidator.DEFAULT_BIT_VALIDATOR;
            } else if (modelMetadata.getVectorDataType() == VectorDataType.BYTE) {
                perDimensionValidator = PerDimensionValidator.DEFAULT_BYTE_VALIDATOR;
            } else {
                perDimensionValidator = PerDimensionValidator.DEFAULT_FLOAT_VALIDATOR;
            }

            return;
        }

        KNNLibraryIndexingContext knnLibraryIndexingContext = knnMethodContext.getKnnEngine()
            .getKNNLibraryIndexingContext(knnMethodContext, knnMethodConfigContext);
        perDimensionValidator = knnLibraryIndexingContext.getPerDimensionValidator();
    }

    private void initPerDimensionProcessor() {
        if (perDimensionProcessor != null) {
            return;
        }
        ModelMetadata modelMetadata = getModelMetadata(modelDao, modelId);

        KNNMethodContext knnMethodContext = getKNNMethodContextFromModelMetadata(modelMetadata);
        KNNMethodConfigContext knnMethodConfigContext = getKNNMethodConfigContextFromModelMetadata(modelMetadata);
        // Need to handle BWC case
        if (knnMethodContext == null || knnMethodConfigContext == null) {
            perDimensionProcessor = PerDimensionProcessor.NOOP_PROCESSOR;
            return;
        }

        KNNLibraryIndexingContext knnLibraryIndexingContext = knnMethodContext.getKnnEngine()
            .getKNNLibraryIndexingContext(knnMethodContext, knnMethodConfigContext);
        perDimensionProcessor = knnLibraryIndexingContext.getPerDimensionProcessor();
    }

    @Override
    protected void parseCreateField(ParseContext context) throws IOException {
        validatePreparse();
        ModelMetadata modelMetadata = getModelMetadata(modelDao, modelId);
        if (useLuceneBasedVectorField) {
            int adjustedDimension = modelMetadata.getVectorDataType() == VectorDataType.BINARY
                ? modelMetadata.getDimension() / Byte.SIZE
                : modelMetadata.getDimension();
            final VectorEncoding encoding = modelMetadata.getVectorDataType() == VectorDataType.FLOAT
                ? VectorEncoding.FLOAT32
                : VectorEncoding.BYTE;
            fieldType.setVectorAttributes(
                adjustedDimension,
                encoding,
                SpaceType.DEFAULT.getKnnVectorSimilarityFunction().getVectorSimilarityFunction()
            );
        } else {
            fieldType.setDocValuesType(DocValuesType.BINARY);
        }

        // Conditionally add quantization config
        KNNMethodContext knnMethodContext = getKNNMethodContextFromModelMetadata(modelMetadata);
        KNNMethodConfigContext knnMethodConfigContext = getKNNMethodConfigContextFromModelMetadata(modelMetadata);
        if (knnMethodContext != null && knnMethodConfigContext != null) {
            KNNLibraryIndexingContext knnLibraryIndexingContext = modelMetadata.getKnnEngine()
                .getKNNLibraryIndexingContext(knnMethodContext, knnMethodConfigContext);
            QuantizationConfig quantizationConfig = knnLibraryIndexingContext.getQuantizationConfig();
            if (quantizationConfig != null && quantizationConfig != QuantizationConfig.EMPTY) {
                this.fieldType.putAttribute(QFRAMEWORK_CONFIG, QuantizationConfigParser.toCsv(quantizationConfig));
            }
        }

        parseCreateField(context, modelMetadata.getDimension(), modelMetadata.getVectorDataType());
    }

    private static KNNMethodContext getKNNMethodContextFromModelMetadata(ModelMetadata modelMetadata) {
        MethodComponentContext methodComponentContext = modelMetadata.getMethodComponentContext();
        if (methodComponentContext == MethodComponentContext.EMPTY) {
            return null;
        }
        return new KNNMethodContext(modelMetadata.getKnnEngine(), modelMetadata.getSpaceType(), methodComponentContext);
    }

    private static KNNMethodConfigContext getKNNMethodConfigContextFromModelMetadata(ModelMetadata modelMetadata) {
        MethodComponentContext methodComponentContext = modelMetadata.getMethodComponentContext();
        if (methodComponentContext == MethodComponentContext.EMPTY) {
            return null;
        }
        // TODO: Need to fix this version check by serializing the model
        return KNNMethodConfigContext.builder()
            .vectorDataType(modelMetadata.getVectorDataType())
            .dimension(modelMetadata.getDimension())
<<<<<<< HEAD
            .versionCreated(modelMetadata.getModelVersion())
=======
            .versionCreated(Version.V_2_14_0)
            .mode(modelMetadata.getMode())
            .compressionLevel(modelMetadata.getCompressionLevel())
>>>>>>> ef4922a8
            .build();
    }

    private static ModelMetadata getModelMetadata(ModelDao modelDao, String modelId) {
        ModelMetadata modelMetadata = modelDao.getMetadata(modelId);
        if (!ModelUtil.isModelCreated(modelMetadata)) {
            throw new IllegalStateException(String.format("Model ID '%s' is not created.", modelId));
        }
        return modelMetadata;
    }
}<|MERGE_RESOLUTION|>--- conflicted
+++ resolved
@@ -290,13 +290,9 @@
         return KNNMethodConfigContext.builder()
             .vectorDataType(modelMetadata.getVectorDataType())
             .dimension(modelMetadata.getDimension())
-<<<<<<< HEAD
             .versionCreated(modelMetadata.getModelVersion())
-=======
-            .versionCreated(Version.V_2_14_0)
             .mode(modelMetadata.getMode())
             .compressionLevel(modelMetadata.getCompressionLevel())
->>>>>>> ef4922a8
             .build();
     }
 
