/*
 * Copyright OpenSearch Contributors
 * SPDX-License-Identifier: Apache-2.0
 */

package org.opensearch.knn.index.mapper;

import java.io.IOException;
import java.util.ArrayList;
import java.util.Arrays;
import java.util.List;
import java.util.Locale;
import java.util.Map;
import java.util.Optional;
import java.util.function.Supplier;
<<<<<<< HEAD
import lombok.Getter;
import java.util.stream.Collectors;

=======
>>>>>>> bf93ce79
import lombok.extern.log4j.Log4j2;
import org.apache.lucene.document.Field;
import org.apache.lucene.document.FieldType;
import org.apache.lucene.document.KnnByteVectorField;
import org.apache.lucene.document.KnnFloatVectorField;
import org.apache.lucene.index.IndexOptions;
import org.opensearch.Version;
import org.opensearch.common.Explicit;
import org.opensearch.common.ValidationException;
import org.opensearch.common.xcontent.support.XContentMapValues;
import org.opensearch.core.common.Strings;
import org.opensearch.core.xcontent.ToXContent;
import org.opensearch.core.xcontent.XContentBuilder;
import org.opensearch.core.xcontent.XContentParser;
import org.opensearch.index.mapper.FieldMapper;
import org.opensearch.index.mapper.Mapper;
import org.opensearch.index.mapper.MapperParsingException;
import org.opensearch.index.mapper.ParametrizedFieldMapper;
import org.opensearch.index.mapper.ParseContext;
import org.opensearch.knn.common.KNNConstants;
import org.opensearch.knn.index.KNNSettings;
import org.opensearch.knn.index.engine.KNNMethodContext;
import org.opensearch.knn.index.SpaceType;
import org.opensearch.knn.index.engine.MethodComponentContext;
import org.opensearch.knn.index.VectorDataType;
import org.opensearch.knn.index.VectorField;
import org.opensearch.knn.index.engine.KNNEngine;
import org.opensearch.knn.indices.ModelDao;

import static org.opensearch.knn.common.KNNConstants.DEFAULT_VECTOR_DATA_TYPE_FIELD;
import static org.opensearch.knn.common.KNNConstants.ENCODER_FLAT;
import static org.opensearch.knn.common.KNNConstants.KNN_METHOD;
import static org.opensearch.knn.common.KNNConstants.METHOD_ENCODER_PARAMETER;
import static org.opensearch.knn.common.KNNConstants.VECTOR_DATA_TYPE_FIELD;
import static org.opensearch.knn.common.KNNValidationUtil.validateVectorDimension;
import static org.opensearch.knn.index.mapper.KNNVectorFieldMapperUtil.createKNNMethodContextFromLegacy;
import static org.opensearch.knn.index.mapper.KNNVectorFieldMapperUtil.createStoredFieldForByteVector;
import static org.opensearch.knn.index.mapper.KNNVectorFieldMapperUtil.createStoredFieldForFloatVector;
import static org.opensearch.knn.index.mapper.KNNVectorFieldMapperUtil.validateIfCircuitBreakerIsNotTriggered;
import static org.opensearch.knn.index.mapper.KNNVectorFieldMapperUtil.validateIfKNNPluginEnabled;
import static org.opensearch.knn.index.mapper.KNNVectorFieldMapperUtil.validateVectorDataType;
import static org.opensearch.knn.index.mapper.ModelFieldMapper.UNSET_MODEL_DIMENSION_IDENTIFIER;

/**
 * Field Mapper for KNN vector type. Implementations of this class define what needs to be stored in Lucene's fieldType.
 * This allows us to have alternative mappings for the same field type.
 */
@Log4j2
public abstract class KNNVectorFieldMapper extends ParametrizedFieldMapper {

    public static final String CONTENT_TYPE = "knn_vector";
    public static final String KNN_FIELD = "knn_field";

    private static KNNVectorFieldMapper toType(FieldMapper in) {
        return (KNNVectorFieldMapper) in;
    }

    /**
     * Builder for KNNVectorFieldMapper. This class defines the set of parameters that can be applied to the knn_vector
     * field type
     */
    public static class Builder extends ParametrizedFieldMapper.Builder {
        protected Boolean ignoreMalformed;

        protected final Parameter<Boolean> stored = Parameter.storeParam(m -> toType(m).stored, false);
        protected final Parameter<Boolean> hasDocValues = Parameter.docValuesParam(m -> toType(m).hasDocValues, true);
        protected final Parameter<Integer> dimension = new Parameter<>(
            KNNConstants.DIMENSION,
            false,
            () -> UNSET_MODEL_DIMENSION_IDENTIFIER,
            (n, c, o) -> {
                if (o == null) {
                    throw new IllegalArgumentException("Dimension cannot be null");
                }
                int value;
                try {
                    value = XContentMapValues.nodeIntegerValue(o);
                } catch (Exception exception) {
                    throw new IllegalArgumentException(
                        String.format(Locale.ROOT, "Unable to parse [dimension] from provided value [%s] for vector [%s]", o, name)
                    );
                }
                if (value <= 0) {
                    throw new IllegalArgumentException(
                        String.format(Locale.ROOT, "Dimension value must be greater than 0 for vector: %s", name)
                    );
                }
                return value;
            },
            m -> {
                KNNMappingConfig knnMappingConfig = toType(m).fieldType().getKnnMappingConfig();
                if (knnMappingConfig.getModelId().isPresent()) {
                    return UNSET_MODEL_DIMENSION_IDENTIFIER;
                }
                return knnMappingConfig.getDimension();
            }
        );

        /**
         * data_type which defines the datatype of the vector values. This is an optional parameter and
         * this is right now only relevant for lucene engine. The default value is float.
         */
        protected final Parameter<VectorDataType> vectorDataType = new Parameter<>(
            VECTOR_DATA_TYPE_FIELD,
            false,
            () -> DEFAULT_VECTOR_DATA_TYPE_FIELD,
            (n, c, o) -> VectorDataType.get((String) o),
            m -> toType(m).vectorDataType
        );

        /**
         * modelId provides a way for a user to generate the underlying library indices from an already serialized
         * model template index. If this parameter is set, it will take precedence. This parameter is only relevant for
         * library indices that require training.
         */
        protected final Parameter<String> modelId = Parameter.stringParam(
            KNNConstants.MODEL_ID,
            false,
            m -> toType(m).fieldType().getKnnMappingConfig().getModelId().orElse(null),
            null
        );

        /**
         * knnMethodContext parameter allows a user to define their k-NN library index configuration. Defaults to an L2
         * hnsw default engine index without any parameters set
         */
        protected final Parameter<KNNMethodContext> knnMethodContext = new Parameter<>(
            KNN_METHOD,
            false,
            () -> null,
            (n, c, o) -> KNNMethodContext.parse(o),
            m -> toType(m).originalKNNMethodContext
        ).setSerializer(((b, n, v) -> {
            b.startObject(n);
            v.toXContent(b, ToXContent.EMPTY_PARAMS);
            b.endObject();
        }), m -> m.getMethodComponentContext().getName()).setValidator(v -> {
            if (v == null) return;

            ValidationException validationException = null;
            if (v.isTrainingRequired()) {
                validationException = new ValidationException();
                validationException.addValidationError(String.format(Locale.ROOT, "\"%s\" requires training.", KNN_METHOD));
            }

            ValidationException methodValidation = v.validate();
            if (methodValidation != null) {
                validationException = validationException == null ? new ValidationException() : validationException;
                validationException.addValidationErrors(methodValidation.validationErrors());
            }

            if (validationException != null) {
                throw validationException;
            }
        });

        protected final Parameter<Map<String, String>> meta = Parameter.metaParam();

        protected ModelDao modelDao;
        protected Version indexCreatedVersion;
        // KNNMethodContext that allows us to properly configure a KNNVectorFieldMapper from another
        // KNNVectorFieldMapper. To support our legacy field mapping, on parsing, if index.knn=true and no method is
        // passed, we build a KNNMethodContext using the space type, ef_construction and m that are set in the index
        // settings. However, for fieldmappers for merging, we need to be able to initialize one field mapper from
        // another (see
        // https://github.com/opensearch-project/OpenSearch/blob/2.16.0/server/src/main/java/org/opensearch/index/mapper/ParametrizedFieldMapper.java#L98).
        // The problem is that in this case, the settings are set to empty so we cannot properly resolve the KNNMethodContext.
        // (see
        // https://github.com/opensearch-project/OpenSearch/blob/2.16.0/server/src/main/java/org/opensearch/index/mapper/ParametrizedFieldMapper.java#L130).
        // While we could override the KNNMethodContext parameter initializer to set the knnMethodContext based on the
        // constructed KNNMethodContext from the other field mapper, this can result in merge conflict/serialization
        // exceptions. See
        // (https://github.com/opensearch-project/OpenSearch/blob/2.16.0/server/src/main/java/org/opensearch/index/mapper/ParametrizedFieldMapper.java#L322-L324).
        // So, what we do is pass in a "resolvedKNNMethodContext" that will either be null or be set via the merge builder
        // constructor. A similar approach was taken for https://github.com/opendistro-for-elasticsearch/k-NN/issues/288
        private KNNMethodContext resolvedKNNMethodContext;

        public Builder(String name, ModelDao modelDao, Version indexCreatedVersion, KNNMethodContext resolvedKNNMethodContext) {
            super(name);
            this.modelDao = modelDao;
            this.indexCreatedVersion = indexCreatedVersion;
            this.resolvedKNNMethodContext = resolvedKNNMethodContext;
        }

        @Override
        protected List<Parameter<?>> getParameters() {
            return Arrays.asList(stored, hasDocValues, dimension, vectorDataType, meta, knnMethodContext, modelId);
        }

        protected Explicit<Boolean> ignoreMalformed(BuilderContext context) {
            if (ignoreMalformed != null) {
                return new Explicit<>(ignoreMalformed, true);
            }
            if (context.indexSettings() != null) {
                return new Explicit<>(IGNORE_MALFORMED_SETTING.get(context.indexSettings()), false);
            }
            return KNNVectorFieldMapper.Defaults.IGNORE_MALFORMED;
        }

        private void validateFlatMapper() {
            if (modelId.get() != null || knnMethodContext.get() != null) {
                throw new IllegalArgumentException("Cannot set modelId or method parameters when index.knn setting is false");
            }
        }

        @Override
        public KNNVectorFieldMapper build(BuilderContext context) {
<<<<<<< HEAD
            validateFullFieldName(context);

            // Originally, a user would use index settings to set the spaceType, efConstruction and m hnsw
            // parameters. Upon further review, it makes sense to set these parameters in the mapping of a
            // particular field. However, because users migrating from older versions will still use the index
            // settings to set these parameters, we will need to provide backwards compatibilty. In order to
            // handle this, we first check if the mapping is set, and, if so use it. If not, we check if the model is
            // set. If not, we fall back to the parameters set in the index settings. This means that if a user sets
            // the mappings, setting the index settings will have no impact.

            final KNNMethodContext knnMethodContext = this.knnMethodContext.getValue();
            setDefaultSpaceType(knnMethodContext, vectorDataType.getValue());
            validateSpaceType(knnMethodContext, vectorDataType.getValue());
            validateDimensions(knnMethodContext, vectorDataType.getValue());
            validateEncoder(knnMethodContext, vectorDataType.getValue());

=======
>>>>>>> bf93ce79
            final MultiFields multiFieldsBuilder = this.multiFieldsBuilder.build(this, context);
            final CopyTo copyToBuilder = copyTo.build();
            final Explicit<Boolean> ignoreMalformed = ignoreMalformed(context);
            final Map<String, String> metaValue = meta.getValue();

            // Index is being created from model
            String modelIdAsString = this.modelId.get();
            if (modelIdAsString != null) {
                return ModelFieldMapper.createFieldMapper(
                    buildFullName(context),
                    name,
                    metaValue,
                    vectorDataType.getValue(),
                    modelIdAsString,
                    multiFieldsBuilder,
                    copyToBuilder,
                    ignoreMalformed,
                    stored.get(),
                    hasDocValues.get(),
                    modelDao,
                    indexCreatedVersion
                );
            }

            // If the field mapper is using the legacy context and being constructed from another field mapper,
            // the settings will be empty. See https://github.com/opendistro-for-elasticsearch/k-NN/issues/288. In this
            // case, the input resolvedKNNMethodContext will be null and the settings wont exist (so flat mapper should
            // be used). Otherwise, we need to check the setting.
            boolean isResolvedNull = resolvedKNNMethodContext == null;
            boolean isSettingPresent = KNNSettings.IS_KNN_INDEX_SETTING.exists(context.indexSettings());
            boolean isKnnSettingNotPresentOrFalse = !isSettingPresent || !KNNSettings.IS_KNN_INDEX_SETTING.get(context.indexSettings());
            if (isResolvedNull && isKnnSettingNotPresentOrFalse) {
                validateFlatMapper();
                return FlatVectorFieldMapper.createFieldMapper(
                    buildFullName(context),
                    name,
                    metaValue,
                    vectorDataType.getValue(),
                    dimension.getValue(),
                    multiFieldsBuilder,
                    copyToBuilder,
                    ignoreMalformed,
                    stored.get(),
                    hasDocValues.get(),
                    indexCreatedVersion
                );
            }

            // See resolvedKNNMethodContext definition for explanation
            if (isResolvedNull) {
                resolvedKNNMethodContext = this.knnMethodContext.getValue();
                setDefaultSpaceType(resolvedKNNMethodContext, vectorDataType.getValue());
                validateSpaceType(resolvedKNNMethodContext, vectorDataType.getValue());
                validateDimensions(resolvedKNNMethodContext, vectorDataType.getValue());
                validateEncoder(resolvedKNNMethodContext, vectorDataType.getValue());
            }

            // If the knnMethodContext is null at this point, that means user built the index with the legacy k-NN
            // settings to specify algo params. We need to convert this here to a KNNMethodContext so that we can
            // properly configure the rest of the index
            if (resolvedKNNMethodContext == null) {
                resolvedKNNMethodContext = createKNNMethodContextFromLegacy(context, vectorDataType.getValue(), indexCreatedVersion);
            }

            validateVectorDataType(resolvedKNNMethodContext, vectorDataType.getValue());
            resolvedKNNMethodContext.getMethodComponentContext().setIndexVersion(indexCreatedVersion);
            if (resolvedKNNMethodContext.getKnnEngine() == KNNEngine.LUCENE) {
                log.debug(String.format(Locale.ROOT, "Use [LuceneFieldMapper] mapper for field [%s]", name));
                LuceneFieldMapper.CreateLuceneFieldMapperInput createLuceneFieldMapperInput = LuceneFieldMapper.CreateLuceneFieldMapperInput
                    .builder()
                    .name(name)
                    .multiFields(multiFieldsBuilder)
                    .copyTo(copyToBuilder)
                    .ignoreMalformed(ignoreMalformed)
                    .stored(stored.getValue())
                    .hasDocValues(hasDocValues.getValue())
                    .vectorDataType(vectorDataType.getValue())
                    .indexVersion(indexCreatedVersion)
                    .originalKnnMethodContext(knnMethodContext.get())
                    .build();
                return LuceneFieldMapper.createFieldMapper(
                    buildFullName(context),
                    metaValue,
                    vectorDataType.getValue(),
                    dimension.getValue(),
                    resolvedKNNMethodContext,
                    createLuceneFieldMapperInput
                );
            }

            return MethodFieldMapper.createFieldMapper(
                buildFullName(context),
                name,
                metaValue,
                vectorDataType.getValue(),
                dimension.getValue(),
                resolvedKNNMethodContext,
                knnMethodContext.get(),
                multiFieldsBuilder,
                copyToBuilder,
                ignoreMalformed,
                stored.getValue(),
                hasDocValues.getValue(),
                indexCreatedVersion
            );
        }

        private void validateEncoder(final KNNMethodContext knnMethodContext, final VectorDataType vectorDataType) {
            if (knnMethodContext == null) {
                return;
            }

            if (VectorDataType.FLOAT == vectorDataType) {
                return;
            }

            if (knnMethodContext.getMethodComponentContext() == null) {
                return;
            }

            if (knnMethodContext.getMethodComponentContext().getParameters() == null) {
                return;
            }

            if (knnMethodContext.getMethodComponentContext().getParameters().get(METHOD_ENCODER_PARAMETER) == null) {
                return;
            }

            if (knnMethodContext.getMethodComponentContext()
                .getParameters()
                .get(METHOD_ENCODER_PARAMETER) instanceof MethodComponentContext == false) {
                return;
            }

            MethodComponentContext encoderMethodComponentContext = (MethodComponentContext) knnMethodContext.getMethodComponentContext()
                .getParameters()
                .get(METHOD_ENCODER_PARAMETER);

            if (ENCODER_FLAT.equals(encoderMethodComponentContext.getName()) == false) {
                throw new IllegalArgumentException(
                    String.format(
                        Locale.ROOT,
                        "%s data type does not support %s encoder",
                        vectorDataType.getValue(),
                        encoderMethodComponentContext.getName()
                    )
                );
            }
        }

        private void setDefaultSpaceType(final KNNMethodContext knnMethodContext, final VectorDataType vectorDataType) {
            if (knnMethodContext == null) {
                return;
            }

            if (SpaceType.UNDEFINED == knnMethodContext.getSpaceType()) {
                if (VectorDataType.BINARY == vectorDataType) {
                    knnMethodContext.setSpaceType(SpaceType.DEFAULT_BINARY);
                } else {
                    knnMethodContext.setSpaceType(SpaceType.DEFAULT);
                }
            }
        }

        private void validateSpaceType(final KNNMethodContext knnMethodContext, final VectorDataType vectorDataType) {
            if (knnMethodContext == null) {
                return;
            }

            knnMethodContext.getSpaceType().validateVectorDataType(vectorDataType);
        }

        private KNNEngine validateDimensions(final KNNMethodContext knnMethodContext, final VectorDataType dataType) {
            final KNNEngine knnEngine;
            if (knnMethodContext != null) {
                knnEngine = knnMethodContext.getKnnEngine();
            } else {
                knnEngine = KNNEngine.DEFAULT;
            }
            if (dimension.getValue() > KNNEngine.getMaxDimensionByEngine(knnEngine)) {
                throw new IllegalArgumentException(
                    String.format(
                        Locale.ROOT,
                        "Dimension value cannot be greater than %s for vector: %s",
                        KNNEngine.getMaxDimensionByEngine(knnEngine),
                        name
                    )
                );
            }
            if (VectorDataType.BINARY == dataType && dimension.getValue() % 8 != 0) {
                throw new IllegalArgumentException("Dimension should be multiply of 8 for binary vector data type");
            }
            return knnEngine;
        }

        /**
         * Validate whether provided full field name contain any invalid characters for physical file name.
         * At the moment, we use a field name as a part of file name while we throw an exception
         * if a physical file name contains any invalid characters when creating snapshot.
         * To prevent from this happening, we restrict vector field name and make sure generated file to have a valid name.
         *
         * @param context : Builder context to have field name info.
         */
        private void validateFullFieldName(final BuilderContext context) {
            final String fullFieldName = buildFullName(context);
            for (char ch : fullFieldName.toCharArray()) {
                if (Strings.INVALID_FILENAME_CHARS.contains(ch)) {
                    throw new IllegalArgumentException(
                        String.format(
                            Locale.ROOT,
                            "Vector field name must not include invalid characters of %s. "
                                + "Provided field name=[%s] had a disallowed character [%c]",
                            Strings.INVALID_FILENAME_CHARS.stream().map(c -> "'" + c + "'").collect(Collectors.toList()),
                            fullFieldName,
                            ch
                        )
                    );
                }
            }
        }
    }

    public static class TypeParser implements Mapper.TypeParser {

        // Use a supplier here because in {@link org.opensearch.knn.KNNPlugin#getMappers()} the ModelDao has not yet
        // been initialized
        private Supplier<ModelDao> modelDaoSupplier;

        public TypeParser(Supplier<ModelDao> modelDaoSupplier) {
            this.modelDaoSupplier = modelDaoSupplier;
        }

        @Override
        public Mapper.Builder<?> parse(String name, Map<String, Object> node, ParserContext parserContext) throws MapperParsingException {
            Builder builder = new KNNVectorFieldMapper.Builder(name, modelDaoSupplier.get(), parserContext.indexVersionCreated(), null);
            builder.parse(name, parserContext, node);

            // All <a
            // href="https://github.com/opensearch-project/OpenSearch/blob/1.0.0/server/src/main/java/org/opensearch/index/mapper/DocumentMapperParser.java#L115-L161">parsing</a>
            // is done before any mappers are built. Therefore, validation should be done during parsing
            // so that it can fail early.
            if (builder.knnMethodContext.get() != null && builder.modelId.get() != null) {
                throw new IllegalArgumentException(
                    String.format(Locale.ROOT, "Method and model can not be both specified in the mapping: %s", name)
                );
            }

            // Dimension should not be null unless modelId is used
            if (builder.dimension.getValue() == UNSET_MODEL_DIMENSION_IDENTIFIER && builder.modelId.get() == null) {
                throw new IllegalArgumentException(String.format(Locale.ROOT, "Dimension value missing for vector: %s", name));
            }

            return builder;
        }
    }

    // We store the version of the index with the mapper as different version of Opensearch has different default
    // values of KNN engine Algorithms hyperparameters.
    protected Version indexCreatedVersion;
    protected Explicit<Boolean> ignoreMalformed;
    protected boolean stored;
    protected boolean hasDocValues;
    protected VectorDataType vectorDataType;
    protected ModelDao modelDao;
    protected boolean useLuceneBasedVectorField;

    // We need to ensure that the original KNNMethodContext as parsed is stored to initialize the
    // Builder for serialization. So, we need to store it here. This is mainly to ensure that the legacy field mapper
    // can use KNNMethodContext without messing up serialization on mapper merge
    protected KNNMethodContext originalKNNMethodContext;

    public KNNVectorFieldMapper(
        String simpleName,
        KNNVectorFieldType mappedFieldType,
        MultiFields multiFields,
        CopyTo copyTo,
        Explicit<Boolean> ignoreMalformed,
        boolean stored,
        boolean hasDocValues,
        Version indexCreatedVersion,
        KNNMethodContext originalKNNMethodContext
    ) {
        super(simpleName, mappedFieldType, multiFields, copyTo);
        this.ignoreMalformed = ignoreMalformed;
        this.stored = stored;
        this.hasDocValues = hasDocValues;
        this.vectorDataType = mappedFieldType.getVectorDataType();
        updateEngineStats();
        this.indexCreatedVersion = indexCreatedVersion;
        this.originalKNNMethodContext = originalKNNMethodContext;
    }

    public KNNVectorFieldMapper clone() {
        return (KNNVectorFieldMapper) super.clone();
    }

    @Override
    protected String contentType() {
        return CONTENT_TYPE;
    }

    @Override
    protected void parseCreateField(ParseContext context) throws IOException {
        parseCreateField(context, fieldType().getKnnMappingConfig().getDimension(), fieldType().getVectorDataType());
    }

    private Field createVectorField(float[] vectorValue) {
        if (useLuceneBasedVectorField) {
            return new KnnFloatVectorField(name(), vectorValue, fieldType);
        }
        return new VectorField(name(), vectorValue, fieldType);
    }

    private Field createVectorField(byte[] vectorValue) {
        if (useLuceneBasedVectorField) {
            return new KnnByteVectorField(name(), vectorValue, fieldType);
        }
        return new VectorField(name(), vectorValue, fieldType);
    }

    /**
     * Function returns a list of fields to be indexed when the vector is float type.
     *
     * @param array array of floats
     * @return {@link List} of {@link Field}
     */
    protected List<Field> getFieldsForFloatVector(final float[] array) {
        final List<Field> fields = new ArrayList<>();
        fields.add(createVectorField(array));
        if (this.stored) {
            fields.add(createStoredFieldForFloatVector(name(), array));
        }
        return fields;
    }

    /**
     * Function returns a list of fields to be indexed when the vector is byte type.
     *
     * @param array array of bytes
     * @return {@link List} of {@link Field}
     */
    protected List<Field> getFieldsForByteVector(final byte[] array) {
        final List<Field> fields = new ArrayList<>();
        fields.add(createVectorField(array));
        if (this.stored) {
            fields.add(createStoredFieldForByteVector(name(), array));
        }
        return fields;
    }

    /**
     * Validation checks before parsing of doc begins
     */
    protected void validatePreparse() {
        validateIfKNNPluginEnabled();
        validateIfCircuitBreakerIsNotTriggered();
    }

    /**
     * Getter for vector validator after vector parsing
     *
     * @return VectorValidator
     */
    protected abstract VectorValidator getVectorValidator();

    /**
     * Getter for per dimension validator during vector parsing
     *
     * @return PerDimensionValidator
     */
    protected abstract PerDimensionValidator getPerDimensionValidator();

    /**
     * Getter for per dimension processor during vector parsing
     *
     * @return PerDimensionProcessor
     */
    protected abstract PerDimensionProcessor getPerDimensionProcessor();

    protected void parseCreateField(ParseContext context, int dimension, VectorDataType vectorDataType) throws IOException {
        validatePreparse();

        if (VectorDataType.BINARY == vectorDataType || VectorDataType.BYTE == vectorDataType) {
            Optional<byte[]> bytesArrayOptional = getBytesFromContext(context, dimension, vectorDataType);
            if (bytesArrayOptional.isEmpty()) {
                return;
            }
            final byte[] array = bytesArrayOptional.get();
            getVectorValidator().validateVector(array);
            context.doc().addAll(getFieldsForByteVector(array));
        } else if (VectorDataType.FLOAT == vectorDataType) {
            Optional<float[]> floatsArrayOptional = getFloatsFromContext(context, dimension);

            if (floatsArrayOptional.isEmpty()) {
                return;
            }
            final float[] array = floatsArrayOptional.get();
            getVectorValidator().validateVector(array);
            context.doc().addAll(getFieldsForFloatVector(array));
        } else {
            throw new IllegalArgumentException(
                String.format(Locale.ROOT, "Cannot parse context for unsupported values provided for field [%s]", VECTOR_DATA_TYPE_FIELD)
            );
        }

        context.path().remove();
    }

    // Returns an optional array of byte values where each value in the vector is parsed as a float and validated
    // if it is a finite number without any decimals and within the byte range of [-128 to 127].
    Optional<byte[]> getBytesFromContext(ParseContext context, int dimension, VectorDataType dataType) throws IOException {
        context.path().add(simpleName());

        PerDimensionValidator perDimensionValidator = getPerDimensionValidator();
        PerDimensionProcessor perDimensionProcessor = getPerDimensionProcessor();

        ArrayList<Byte> vector = new ArrayList<>();
        XContentParser.Token token = context.parser().currentToken();

        if (token == XContentParser.Token.START_ARRAY) {
            token = context.parser().nextToken();
            while (token != XContentParser.Token.END_ARRAY) {
                float value = perDimensionProcessor.processByte(context.parser().floatValue());
                perDimensionValidator.validateByte(value);
                vector.add((byte) value);
                token = context.parser().nextToken();
            }
        } else if (token == XContentParser.Token.VALUE_NUMBER) {
            float value = perDimensionProcessor.processByte(context.parser().floatValue());
            perDimensionValidator.validateByte(value);
            vector.add((byte) value);
            context.parser().nextToken();
        } else if (token == XContentParser.Token.VALUE_NULL) {
            context.path().remove();
            return Optional.empty();
        }
        validateVectorDimension(dimension, vector.size(), dataType);
        byte[] array = new byte[vector.size()];
        int i = 0;
        for (Byte f : vector) {
            array[i++] = f;
        }
        return Optional.of(array);
    }

    Optional<float[]> getFloatsFromContext(ParseContext context, int dimension) throws IOException {
        context.path().add(simpleName());

        PerDimensionValidator perDimensionValidator = getPerDimensionValidator();
        PerDimensionProcessor perDimensionProcessor = getPerDimensionProcessor();

        ArrayList<Float> vector = new ArrayList<>();
        XContentParser.Token token = context.parser().currentToken();
        float value;
        if (token == XContentParser.Token.START_ARRAY) {
            token = context.parser().nextToken();
            while (token != XContentParser.Token.END_ARRAY) {
                value = perDimensionProcessor.process(context.parser().floatValue());
                perDimensionValidator.validate(value);
                vector.add(value);
                token = context.parser().nextToken();
            }
        } else if (token == XContentParser.Token.VALUE_NUMBER) {
            value = perDimensionProcessor.process(context.parser().floatValue());
            perDimensionValidator.validate(value);
            vector.add(value);
            context.parser().nextToken();
        } else if (token == XContentParser.Token.VALUE_NULL) {
            context.path().remove();
            return Optional.empty();
        }
        validateVectorDimension(dimension, vector.size(), vectorDataType);

        float[] array = new float[vector.size()];
        int i = 0;
        for (Float f : vector) {
            array[i++] = f;
        }
        return Optional.of(array);
    }

    @Override
    public ParametrizedFieldMapper.Builder getMergeBuilder() {
        return new KNNVectorFieldMapper.Builder(
            simpleName(),
            modelDao,
            indexCreatedVersion,
            fieldType().getKnnMappingConfig().getKnnMethodContext().orElse(null)
        ).init(this);
    }

    @Override
    public final boolean parsesArrayValue() {
        return true;
    }

    @Override
    public KNNVectorFieldType fieldType() {
        return (KNNVectorFieldType) super.fieldType();
    }

    @Override
    protected void doXContentBody(XContentBuilder builder, boolean includeDefaults, Params params) throws IOException {
        super.doXContentBody(builder, includeDefaults, params);
        if (includeDefaults || ignoreMalformed.explicit()) {
            builder.field(Names.IGNORE_MALFORMED, ignoreMalformed.value());
        }
    }

    /**
     * Overwrite at child level in case specific stat needs to be updated
     */
    void updateEngineStats() {}

    public static class Names {
        public static final String IGNORE_MALFORMED = "ignore_malformed";
    }

    public static class Defaults {
        public static final Explicit<Boolean> IGNORE_MALFORMED = new Explicit<>(false, false);
        public static final FieldType FIELD_TYPE = new FieldType();

        static {
            FIELD_TYPE.setTokenized(false);
            FIELD_TYPE.setIndexOptions(IndexOptions.NONE);
            FIELD_TYPE.putAttribute(KNN_FIELD, "true"); // This attribute helps to determine knn field type
            FIELD_TYPE.freeze();
        }
    }
}<|MERGE_RESOLUTION|>--- conflicted
+++ resolved
@@ -13,12 +13,9 @@
 import java.util.Map;
 import java.util.Optional;
 import java.util.function.Supplier;
-<<<<<<< HEAD
+import java.util.stream.Collectors;
+
 import lombok.Getter;
-import java.util.stream.Collectors;
-
-=======
->>>>>>> bf93ce79
 import lombok.extern.log4j.Log4j2;
 import org.apache.lucene.document.Field;
 import org.apache.lucene.document.FieldType;
@@ -226,7 +223,6 @@
 
         @Override
         public KNNVectorFieldMapper build(BuilderContext context) {
-<<<<<<< HEAD
             validateFullFieldName(context);
 
             // Originally, a user would use index settings to set the spaceType, efConstruction and m hnsw
@@ -243,8 +239,6 @@
             validateDimensions(knnMethodContext, vectorDataType.getValue());
             validateEncoder(knnMethodContext, vectorDataType.getValue());
 
-=======
->>>>>>> bf93ce79
             final MultiFields multiFieldsBuilder = this.multiFieldsBuilder.build(this, context);
             final CopyTo copyToBuilder = copyTo.build();
             final Explicit<Boolean> ignoreMalformed = ignoreMalformed(context);
