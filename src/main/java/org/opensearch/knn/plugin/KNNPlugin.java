--- conflicted
+++ resolved
@@ -162,14 +162,10 @@
         ClusterPlugin,
         ScriptPlugin,
         ExtensiblePlugin,
-<<<<<<< HEAD
-        SystemIndexPlugin {
-=======
         SystemIndexPlugin,
         ReloadablePlugin {
 
     public static final String LEGACY_KNN_BASE_URI = "/_opendistro/_knn";
->>>>>>> b77b6b6d
     public static final String KNN_BASE_URI = "/_plugins/_knn";
 
     private KNNStats knnStats;
