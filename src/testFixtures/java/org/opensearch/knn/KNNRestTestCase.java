--- conflicted
+++ resolved
@@ -130,10 +130,10 @@
         String serverUrl = System.getProperty("jmx.serviceUrl");
         try (JMXConnector connector = JMXConnectorFactory.connect(new JMXServiceURL(serverUrl))) {
             IProxy proxy = MBeanServerInvocationHandler.newProxyInstance(
-                    connector.getMBeanServerConnection(),
-                    new ObjectName("org.jacoco:type=Runtime"),
-                    IProxy.class,
-                    false
+                connector.getMBeanServerConnection(),
+                new ObjectName("org.jacoco:type=Runtime"),
+                IProxy.class,
+                false
             );
 
             Path path = Paths.get(jacocoBuildPath + "/integTest.exec");
@@ -166,15 +166,15 @@
 
     protected void createBasicKnnIndex(String index, String fieldName, int dimension) throws IOException {
         String mapping = Strings.toString(
-                XContentFactory.jsonBuilder()
-                        .startObject()
-                        .startObject("properties")
-                        .startObject(fieldName)
-                        .field("type", "knn_vector")
-                        .field("dimension", Integer.toString(dimension))
-                        .endObject()
-                        .endObject()
-                        .endObject()
+            XContentFactory.jsonBuilder()
+                .startObject()
+                .startObject("properties")
+                .startObject(fieldName)
+                .field("type", "knn_vector")
+                .field("dimension", Integer.toString(dimension))
+                .endObject()
+                .endObject()
+                .endObject()
         );
 
         mapping = mapping.substring(1, mapping.length() - 1);
@@ -229,20 +229,15 @@
     protected List<KNNResult> parseSearchResponse(String responseBody, String fieldName) throws IOException {
         @SuppressWarnings("unchecked")
         List<Object> hits = (List<Object>) ((Map<String, Object>) createParser(
-<<<<<<< HEAD
-                MediaTypeRegistry.getDefaultMediaType().xContent(),
-                responseBody
-=======
             MediaTypeRegistry.getDefaultMediaType().xContent(),
             responseBody
->>>>>>> 0d97aba8
         ).map().get("hits")).get("hits");
 
         @SuppressWarnings("unchecked")
         List<KNNResult> knnSearchResponses = hits.stream().map(hit -> {
             @SuppressWarnings("unchecked")
             Float[] vector = Arrays.stream(
-                    ((ArrayList<Float>) ((Map<String, Object>) ((Map<String, Object>) hit).get("_source")).get(fieldName)).toArray()
+                ((ArrayList<Float>) ((Map<String, Object>) ((Map<String, Object>) hit).get("_source")).get(fieldName)).toArray()
             ).map(Object::toString).map(Float::valueOf).toArray(Float[]::new);
             return new KNNResult((String) ((Map<String, Object>) hit).get("_id"), vector);
         }).collect(Collectors.toList());
@@ -253,19 +248,14 @@
     protected List<Float> parseSearchResponseScore(String responseBody, String fieldName) throws IOException {
         @SuppressWarnings("unchecked")
         List<Object> hits = (List<Object>) ((Map<String, Object>) createParser(
-<<<<<<< HEAD
-                MediaTypeRegistry.getDefaultMediaType().xContent(),
-                responseBody
-=======
             MediaTypeRegistry.getDefaultMediaType().xContent(),
             responseBody
->>>>>>> 0d97aba8
         ).map().get("hits")).get("hits");
 
         @SuppressWarnings("unchecked")
         List<Float> knnSearchResponses = hits.stream()
-                .map(hit -> ((Double) ((Map<String, Object>) hit).get("_score")).floatValue())
-                .collect(Collectors.toList());
+            .map(hit -> ((Double) ((Map<String, Object>) hit).get("_score")).floatValue())
+            .collect(Collectors.toList());
 
         return knnSearchResponses;
     }
@@ -276,13 +266,8 @@
     protected Double parseAggregationResponse(String responseBody, String aggregationName) throws IOException {
         @SuppressWarnings("unchecked")
         Map<String, Object> aggregations = ((Map<String, Object>) createParser(
-<<<<<<< HEAD
-                MediaTypeRegistry.getDefaultMediaType().xContent(),
-                responseBody
-=======
             MediaTypeRegistry.getDefaultMediaType().xContent(),
             responseBody
->>>>>>> 0d97aba8
         ).map().get("aggregations"));
 
         final Map<String, Object> values = (Map<String, Object>) aggregations.get(aggregationName);
@@ -320,15 +305,15 @@
      */
     protected String createKnnIndexMapping(String fieldName, Integer dimensions) throws IOException {
         return Strings.toString(
-                XContentFactory.jsonBuilder()
-                        .startObject()
-                        .startObject("properties")
-                        .startObject(fieldName)
-                        .field("type", "knn_vector")
-                        .field("dimension", dimensions.toString())
-                        .endObject()
-                        .endObject()
-                        .endObject()
+            XContentFactory.jsonBuilder()
+                .startObject()
+                .startObject("properties")
+                .startObject(fieldName)
+                .field("type", "knn_vector")
+                .field("dimension", dimensions.toString())
+                .endObject()
+                .endObject()
+                .endObject()
         );
     }
 
@@ -337,19 +322,19 @@
      */
     protected String createKnnIndexMapping(String fieldName, Integer dimensions, String algoName, String knnEngine) throws IOException {
         return Strings.toString(
-                XContentFactory.jsonBuilder()
-                        .startObject()
-                        .startObject("properties")
-                        .startObject(fieldName)
-                        .field("type", "knn_vector")
-                        .field("dimension", dimensions.toString())
-                        .startObject("method")
-                        .field("name", algoName)
-                        .field("engine", knnEngine)
-                        .endObject()
-                        .endObject()
-                        .endObject()
-                        .endObject()
+            XContentFactory.jsonBuilder()
+                .startObject()
+                .startObject("properties")
+                .startObject(fieldName)
+                .field("type", "knn_vector")
+                .field("dimension", dimensions.toString())
+                .startObject("method")
+                .field("name", algoName)
+                .field("engine", knnEngine)
+                .endObject()
+                .endObject()
+                .endObject()
+                .endObject()
         );
     }
 
@@ -363,9 +348,9 @@
         XContentBuilder xContentBuilder = XContentFactory.jsonBuilder().startObject().startObject("properties");
         for (int i = 0; i < fieldNames.size(); i++) {
             xContentBuilder.startObject(fieldNames.get(i))
-                    .field("type", "knn_vector")
-                    .field("dimension", dimensions.get(i).toString())
-                    .endObject();
+                .field("type", "knn_vector")
+                .field("dimension", dimensions.get(i).toString())
+                .endObject();
         }
         xContentBuilder.endObject().endObject();
 
@@ -519,13 +504,8 @@
         final Response response = client().performRequest(request);
 
         final Map<String, Object> responseMap = createParser(
-<<<<<<< HEAD
-                MediaTypeRegistry.getDefaultMediaType().xContent(),
-                EntityUtils.toString(response.getEntity())
-=======
             MediaTypeRegistry.getDefaultMediaType().xContent(),
             EntityUtils.toString(response.getEntity())
->>>>>>> 0d97aba8
         ).map();
 
         assertNotNull(responseMap);
@@ -542,11 +522,11 @@
      */
     protected void updateClusterSettings(String settingKey, Object value) throws Exception {
         XContentBuilder builder = XContentFactory.jsonBuilder()
-                .startObject()
-                .startObject("persistent")
-                .field(settingKey, value)
-                .endObject()
-                .endObject();
+            .startObject()
+            .startObject("persistent")
+            .field(settingKey, value)
+            .endObject()
+            .endObject();
         Request request = new Request("PUT", "_cluster/settings");
         request.setJsonEntity(Strings.toString(builder));
         Response response = client().performRequest(request);
@@ -615,20 +595,15 @@
     protected List<Map<String, Object>> parseNodeStatsResponse(String responseBody) throws IOException {
         @SuppressWarnings("unchecked")
         Map<String, Object> responseMap = (Map<String, Object>) createParser(
-<<<<<<< HEAD
-                MediaTypeRegistry.getDefaultMediaType().xContent(),
-                responseBody
-=======
             MediaTypeRegistry.getDefaultMediaType().xContent(),
             responseBody
->>>>>>> 0d97aba8
         ).map().get("nodes");
 
         @SuppressWarnings("unchecked")
         List<Map<String, Object>> nodeResponses = responseMap.keySet()
-                .stream()
-                .map(key -> (Map<String, Object>) responseMap.get(key))
-                .collect(Collectors.toList());
+            .stream()
+            .map(key -> (Map<String, Object>) responseMap.get(key))
+            .collect(Collectors.toList());
 
         return nodeResponses;
     }
@@ -639,13 +614,8 @@
     @SuppressWarnings("unchecked")
     protected int parseTotalSearchHits(String searchResponseBody) throws IOException {
         Map<String, Object> responseMap = (Map<String, Object>) createParser(
-<<<<<<< HEAD
-                MediaTypeRegistry.getDefaultMediaType().xContent(),
-                searchResponseBody
-=======
             MediaTypeRegistry.getDefaultMediaType().xContent(),
             searchResponseBody
->>>>>>> 0d97aba8
         ).map().get("hits");
 
         return (int) ((Map<String, Object>) responseMap.get("total")).get("value");
@@ -664,15 +634,15 @@
         logger.info("[KNN] Node stats:  " + nodesStats);
 
         return nodesStats.stream()
-                .filter(nodeStats -> nodeStats.get(INDICES_IN_CACHE.getName()) != null)
-                .map(nodeStats -> nodeStats.get(INDICES_IN_CACHE.getName()))
-                .mapToInt(
-                        nodeIndicesStats -> ((Map<String, Map<String, Object>>) nodeIndicesStats).values()
-                                .stream()
-                                .mapToInt(nodeIndexStats -> (int) nodeIndexStats.get(GRAPH_COUNT))
-                                .sum()
-                )
-                .sum();
+            .filter(nodeStats -> nodeStats.get(INDICES_IN_CACHE.getName()) != null)
+            .map(nodeStats -> nodeStats.get(INDICES_IN_CACHE.getName()))
+            .mapToInt(
+                nodeIndicesStats -> ((Map<String, Map<String, Object>>) nodeIndicesStats).values()
+                    .stream()
+                    .mapToInt(nodeIndexStats -> (int) nodeIndexStats.get(GRAPH_COUNT))
+                    .sum()
+            )
+            .sum();
     }
 
     /**
@@ -681,7 +651,7 @@
     protected String getIndexSettingByName(String indexName, String settingName) throws IOException {
         @SuppressWarnings("unchecked")
         Map<String, Object> settings = (Map<String, Object>) ((Map<String, Object>) getIndexSettings(indexName).get(indexName)).get(
-                "settings"
+            "settings"
         );
         return (String) settings.get(settingName);
     }
@@ -707,17 +677,17 @@
         Request request = new Request("POST", "/" + MODEL_INDEX_NAME + "/_doc/" + modelId + "?refresh=true");
 
         XContentBuilder builder = XContentFactory.jsonBuilder()
-                .startObject()
-                .field(MODEL_ID, modelId)
-                .field(MODEL_STATE, modelMetadata.getState().getName())
-                .field(KNN_ENGINE, modelMetadata.getKnnEngine().getName())
-                .field(METHOD_PARAMETER_SPACE_TYPE, modelMetadata.getSpaceType().getValue())
-                .field(DIMENSION, modelMetadata.getDimension())
-                .field(MODEL_BLOB_PARAMETER, modelBase64)
-                .field(MODEL_TIMESTAMP, modelMetadata.getTimestamp())
-                .field(MODEL_DESCRIPTION, modelMetadata.getDescription())
-                .field(MODEL_ERROR, modelMetadata.getError())
-                .endObject();
+            .startObject()
+            .field(MODEL_ID, modelId)
+            .field(MODEL_STATE, modelMetadata.getState().getName())
+            .field(KNN_ENGINE, modelMetadata.getKnnEngine().getName())
+            .field(METHOD_PARAMETER_SPACE_TYPE, modelMetadata.getSpaceType().getValue())
+            .field(DIMENSION, modelMetadata.getDimension())
+            .field(MODEL_BLOB_PARAMETER, modelBase64)
+            .field(MODEL_TIMESTAMP, modelMetadata.getTimestamp())
+            .field(MODEL_DESCRIPTION, modelMetadata.getDescription())
+            .field(MODEL_ERROR, modelMetadata.getError())
+            .endObject();
 
         request.setJsonEntity(Strings.toString(builder));
 
@@ -753,12 +723,12 @@
     }
 
     private ScriptedMetricAggregationBuilder getScriptedMetricAggregationBuilder(
-            String initScriptSource,
-            String mapScriptSource,
-            String combineScriptSource,
-            String reduceScriptSource,
-            String language,
-            String aggName
+        String initScriptSource,
+        String mapScriptSource,
+        String combineScriptSource,
+        String reduceScriptSource,
+        String language,
+        String aggName
     ) {
         String scriptLanguage = language != null ? language : Script.DEFAULT_SCRIPT_LANG;
         Script initScript = buildScript(initScriptSource, scriptLanguage, Collections.emptyMap());
@@ -766,19 +736,19 @@
         Script combineScript = buildScript(combineScriptSource, scriptLanguage, Collections.emptyMap());
         Script reduceScript = buildScript(reduceScriptSource, scriptLanguage, Collections.emptyMap());
         return new ScriptedMetricAggregationBuilder(aggName).mapScript(mapScript)
-                .combineScript(combineScript)
-                .reduceScript(reduceScript)
-                .initScript(initScript);
+            .combineScript(combineScript)
+            .reduceScript(reduceScript)
+            .initScript(initScript);
     }
 
     protected Request constructScriptedMetricAggregationSearchRequest(
-            String aggName,
-            String language,
-            String initScriptSource,
-            String mapScriptSource,
-            String combineScriptSource,
-            String reduceScriptSource,
-            int size
+        String aggName,
+        String language,
+        String initScriptSource,
+        String mapScriptSource,
+        String combineScriptSource,
+        String reduceScriptSource,
+        int size
     ) throws Exception {
 
         XContentBuilder builder = XContentFactory.jsonBuilder().startObject().field("size", size).startObject("query");
@@ -787,12 +757,12 @@
         builder.endObject();
         builder.startObject("aggs");
         final ScriptedMetricAggregationBuilder scriptedMetricAggregationBuilder = getScriptedMetricAggregationBuilder(
-                initScriptSource,
-                mapScriptSource,
-                combineScriptSource,
-                reduceScriptSource,
-                language,
-                aggName
+            initScriptSource,
+            mapScriptSource,
+            combineScriptSource,
+            reduceScriptSource,
+            language,
+            aggName
         );
         scriptedMetricAggregationBuilder.toXContent(builder, ToXContent.EMPTY_PARAMS);
         builder.endObject();
@@ -804,12 +774,12 @@
     }
 
     protected Request constructScriptScoreContextSearchRequest(
-            String indexName,
-            QueryBuilder qb,
-            Map<String, Object> params,
-            String language,
-            String source,
-            int size
+        String indexName,
+        QueryBuilder qb,
+        Map<String, Object> params,
+        String language,
+        String source,
+        int size
     ) throws Exception {
         Script script = buildScript(source, language, params);
         ScriptScoreQueryBuilder sc = new ScriptScoreQueryBuilder(qb, script);
@@ -843,14 +813,14 @@
     }
 
     protected Request constructKNNScriptQueryRequest(String indexName, QueryBuilder qb, Map<String, Object> params, int size)
-            throws Exception {
+        throws Exception {
         return constructScriptScoreContextSearchRequest(
-                indexName,
-                qb,
-                params,
-                KNNScoringScriptEngine.NAME,
-                KNNScoringScriptEngine.SCRIPT_SOURCE,
-                size
+            indexName,
+            qb,
+            params,
+            KNNScoringScriptEngine.NAME,
+            KNNScoringScriptEngine.SCRIPT_SOURCE,
+            size
         );
     }
 
@@ -879,15 +849,15 @@
 
         for (int i = 0; i < docCount; i++) {
             sb.append("{ \"index\" : { \"_index\" : \"")
-                    .append(index)
-                    .append("\", \"_id\" : \"")
-                    .append(i)
-                    .append("\" } }\n")
-                    .append("{ \"")
-                    .append(fieldName)
-                    .append("\" : ")
-                    .append(Arrays.toString(indexVectors[i]))
-                    .append(" }\n");
+                .append(index)
+                .append("\", \"_id\" : \"")
+                .append(i)
+                .append("\" } }\n")
+                .append("{ \"")
+                .append(fieldName)
+                .append("\" : ")
+                .append(Arrays.toString(indexVectors[i]))
+                .append(" }\n");
         }
 
         request.setJsonEntity(sb.toString());
@@ -978,59 +948,59 @@
 
     protected Settings createKNNIndexCustomLegacyFieldMappingSettings(SpaceType spaceType, Integer m, Integer ef_construction) {
         return Settings.builder()
-                .put(NUMBER_OF_SHARDS, 1)
-                .put(NUMBER_OF_REPLICAS, 0)
-                .put(INDEX_KNN, true)
-                .put(KNNSettings.KNN_SPACE_TYPE, spaceType.getValue())
-                .put(KNNSettings.KNN_ALGO_PARAM_M, m)
-                .put(KNNSettings.KNN_ALGO_PARAM_EF_CONSTRUCTION, ef_construction)
-                .build();
+            .put(NUMBER_OF_SHARDS, 1)
+            .put(NUMBER_OF_REPLICAS, 0)
+            .put(INDEX_KNN, true)
+            .put(KNNSettings.KNN_SPACE_TYPE, spaceType.getValue())
+            .put(KNNSettings.KNN_ALGO_PARAM_M, m)
+            .put(KNNSettings.KNN_ALGO_PARAM_EF_CONSTRUCTION, ef_construction)
+            .build();
     }
 
     public String createKNNIndexMethodFieldMapping(String fieldName, Integer dimensions) throws IOException {
         return Strings.toString(
-                XContentFactory.jsonBuilder()
-                        .startObject()
-                        .startObject(PROPERTIES)
-                        .startObject(fieldName)
-                        .field(VECTOR_TYPE, KNN_VECTOR)
-                        .field(DIMENSION, dimensions.toString())
-                        .startObject(KNN_METHOD)
-                        .field(NAME, METHOD_HNSW)
-                        .endObject()
-                        .endObject()
-                        .endObject()
-                        .endObject()
+            XContentFactory.jsonBuilder()
+                .startObject()
+                .startObject(PROPERTIES)
+                .startObject(fieldName)
+                .field(VECTOR_TYPE, KNN_VECTOR)
+                .field(DIMENSION, dimensions.toString())
+                .startObject(KNN_METHOD)
+                .field(NAME, METHOD_HNSW)
+                .endObject()
+                .endObject()
+                .endObject()
+                .endObject()
         );
     }
 
     public String createKNNIndexCustomMethodFieldMapping(
-            String fieldName,
-            Integer dimensions,
-            SpaceType spaceType,
-            String engine,
-            Integer m,
-            Integer ef_construction
+        String fieldName,
+        Integer dimensions,
+        SpaceType spaceType,
+        String engine,
+        Integer m,
+        Integer ef_construction
     ) throws IOException {
         return Strings.toString(
-                XContentFactory.jsonBuilder()
-                        .startObject()
-                        .startObject(PROPERTIES)
-                        .startObject(fieldName)
-                        .field(VECTOR_TYPE, KNN_VECTOR)
-                        .field(DIMENSION, dimensions.toString())
-                        .startObject(KNN_METHOD)
-                        .field(NAME, METHOD_HNSW)
-                        .field(METHOD_PARAMETER_SPACE_TYPE, spaceType.getValue())
-                        .field(KNN_ENGINE, engine)
-                        .startObject(PARAMETERS)
-                        .field(METHOD_PARAMETER_EF_CONSTRUCTION, ef_construction)
-                        .field(METHOD_PARAMETER_M, m)
-                        .endObject()
-                        .endObject()
-                        .endObject()
-                        .endObject()
-                        .endObject()
+            XContentFactory.jsonBuilder()
+                .startObject()
+                .startObject(PROPERTIES)
+                .startObject(fieldName)
+                .field(VECTOR_TYPE, KNN_VECTOR)
+                .field(DIMENSION, dimensions.toString())
+                .startObject(KNN_METHOD)
+                .field(NAME, METHOD_HNSW)
+                .field(METHOD_PARAMETER_SPACE_TYPE, spaceType.getValue())
+                .field(KNN_ENGINE, engine)
+                .startObject(PARAMETERS)
+                .field(METHOD_PARAMETER_EF_CONSTRUCTION, ef_construction)
+                .field(METHOD_PARAMETER_M, m)
+                .endObject()
+                .endObject()
+                .endObject()
+                .endObject()
+                .endObject()
         );
     }
 
@@ -1041,7 +1011,7 @@
 
     // Validate script score search for these space_types : {"l2", "l1", "linf"}
     protected void validateKNNScriptScoreSearch(String testIndex, String testField, int dimension, int numDocs, int k, SpaceType spaceType)
-            throws Exception {
+        throws Exception {
 
         IDVectorProducer idVectorProducer = new IDVectorProducer(dimension, numDocs);
         float[] queryVector = idVectorProducer.getVector(numDocs);
@@ -1070,15 +1040,15 @@
 
     // validate KNN painless script score search for the space_types : "l2", "l1"
     protected void validateKNNPainlessScriptScoreSearch(String testIndex, String testField, String source, int numDocs, int k)
-            throws Exception {
+        throws Exception {
         QueryBuilder qb = new MatchAllQueryBuilder();
         Request request = constructScriptScoreContextSearchRequest(
-                testIndex,
-                qb,
-                Collections.emptyMap(),
-                Script.DEFAULT_SCRIPT_LANG,
-                source,
-                k
+            testIndex,
+            qb,
+            Collections.emptyMap(),
+            Script.DEFAULT_SCRIPT_LANG,
+            source,
+            k
         );
         Response response = client().performRequest(request);
         assertEquals(request.getEndpoint() + ": failed", RestStatus.OK, RestStatus.fromCode(response.getStatusLine().getStatusCode()));
@@ -1120,22 +1090,22 @@
      * @throws IOException if request cannot be performed
      */
     public Response trainModel(
-            String modelId,
-            String trainingIndexName,
-            String trainingFieldName,
-            int dimension,
-            Map<String, Object> method,
-            String description
+        String modelId,
+        String trainingIndexName,
+        String trainingFieldName,
+        int dimension,
+        Map<String, Object> method,
+        String description
     ) throws IOException {
 
         XContentBuilder builder = XContentFactory.jsonBuilder()
-                .startObject()
-                .field(TRAIN_INDEX_PARAMETER, trainingIndexName)
-                .field(TRAIN_FIELD_PARAMETER, trainingFieldName)
-                .field(DIMENSION, dimension)
-                .field(KNN_METHOD, method)
-                .field(MODEL_DESCRIPTION, description)
-                .endObject();
+            .startObject()
+            .field(TRAIN_INDEX_PARAMETER, trainingIndexName)
+            .field(TRAIN_FIELD_PARAMETER, trainingFieldName)
+            .field(DIMENSION, dimension)
+            .field(KNN_METHOD, method)
+            .field(MODEL_DESCRIPTION, description)
+            .endObject();
 
         if (modelId == null) {
             modelId = "";
@@ -1187,11 +1157,7 @@
             response = getModel(modelId, null);
 
             responseMap = createParser(MediaTypeRegistry.getDefaultMediaType().xContent(), EntityUtils.toString(response.getEntity()))
-<<<<<<< HEAD
-                    .map();
-=======
                 .map();
->>>>>>> 0d97aba8
 
             modelState = ModelState.getModelState((String) responseMap.get(MODEL_STATE));
             if (modelState == ModelState.CREATED) {
@@ -1216,11 +1182,7 @@
             response = getModel(modelId, null);
 
             responseMap = createParser(MediaTypeRegistry.getDefaultMediaType().xContent(), EntityUtils.toString(response.getEntity()))
-<<<<<<< HEAD
-                    .map();
-=======
                 .map();
->>>>>>> 0d97aba8
 
             modelState = ModelState.getModelState((String) responseMap.get(MODEL_STATE));
             if (modelState == ModelState.FAILED) {
@@ -1247,40 +1209,40 @@
     }
 
     protected void ingestDataAndTrainModel(
-            String modelId,
-            String trainingIndexName,
-            String trainingFieldName,
-            int dimension,
-            String modelDescription
+        String modelId,
+        String trainingIndexName,
+        String trainingFieldName,
+        int dimension,
+        String modelDescription
     ) throws Exception {
         XContentBuilder builder = XContentFactory.jsonBuilder()
-                .startObject()
-                .field(NAME, "ivf")
-                .field(KNN_ENGINE, "faiss")
-                .field(METHOD_PARAMETER_SPACE_TYPE, "l2")
-                .startObject(PARAMETERS)
-                .field(METHOD_PARAMETER_NLIST, 1)
-                .startObject(METHOD_ENCODER_PARAMETER)
-                .field(NAME, "pq")
-                .startObject(PARAMETERS)
-                .field(ENCODER_PARAMETER_PQ_CODE_SIZE, 2)
-                .field(ENCODER_PARAMETER_PQ_M, 2)
-                .endObject()
-                .endObject()
-                .endObject()
-                .endObject();
+            .startObject()
+            .field(NAME, "ivf")
+            .field(KNN_ENGINE, "faiss")
+            .field(METHOD_PARAMETER_SPACE_TYPE, "l2")
+            .startObject(PARAMETERS)
+            .field(METHOD_PARAMETER_NLIST, 1)
+            .startObject(METHOD_ENCODER_PARAMETER)
+            .field(NAME, "pq")
+            .startObject(PARAMETERS)
+            .field(ENCODER_PARAMETER_PQ_CODE_SIZE, 2)
+            .field(ENCODER_PARAMETER_PQ_M, 2)
+            .endObject()
+            .endObject()
+            .endObject()
+            .endObject();
 
         Map<String, Object> method = xContentBuilderToMap(builder);
         ingestDataAndTrainModel(modelId, trainingIndexName, trainingFieldName, dimension, modelDescription, method);
     }
 
     protected void ingestDataAndTrainModel(
-            String modelId,
-            String trainingIndexName,
-            String trainingFieldName,
-            int dimension,
-            String modelDescription,
-            Map<String, Object> method
+        String modelId,
+        String trainingIndexName,
+        String trainingFieldName,
+        int dimension,
+        String modelDescription,
+        Map<String, Object> method
     ) throws Exception {
         int trainingDataCount = 40;
         bulkIngestRandomVectors(trainingIndexName, trainingFieldName, trainingDataCount, dimension);
@@ -1292,21 +1254,21 @@
 
     protected XContentBuilder getModelMethodBuilder() throws IOException {
         XContentBuilder modelMethodBuilder = XContentFactory.jsonBuilder()
-                .startObject()
-                .field(NAME, "ivf")
-                .field(KNN_ENGINE, FAISS.getName())
-                .field(METHOD_PARAMETER_SPACE_TYPE, L2.getValue())
-                .startObject(PARAMETERS)
-                .field(METHOD_PARAMETER_NLIST, 1)
-                .startObject(METHOD_ENCODER_PARAMETER)
-                .field(NAME, "pq")
-                .startObject(PARAMETERS)
-                .field(ENCODER_PARAMETER_PQ_CODE_SIZE, 2)
-                .field(ENCODER_PARAMETER_PQ_M, 2)
-                .endObject()
-                .endObject()
-                .endObject()
-                .endObject();
+            .startObject()
+            .field(NAME, "ivf")
+            .field(KNN_ENGINE, FAISS.getName())
+            .field(METHOD_PARAMETER_SPACE_TYPE, L2.getValue())
+            .startObject(PARAMETERS)
+            .field(METHOD_PARAMETER_NLIST, 1)
+            .startObject(METHOD_ENCODER_PARAMETER)
+            .field(NAME, "pq")
+            .startObject(PARAMETERS)
+            .field(ENCODER_PARAMETER_PQ_CODE_SIZE, 2)
+            .field(ENCODER_PARAMETER_PQ_M, 2)
+            .endObject()
+            .endObject()
+            .endObject()
+            .endObject();
         return modelMethodBuilder;
     }
 
@@ -1330,21 +1292,12 @@
         Response response = adminClient().performRequest(new Request("GET", "/_cat/indices?format=json&expand_wildcards=all"));
         MediaType mediaType = MediaType.fromMediaType(response.getEntity().getContentType());
         try (
-<<<<<<< HEAD
-                XContentParser parser = mediaType.xContent()
-                        .createParser(
-                                NamedXContentRegistry.EMPTY,
-                                DeprecationHandler.THROW_UNSUPPORTED_OPERATION,
-                                response.getEntity().getContent()
-                        )
-=======
             XContentParser parser = mediaType.xContent()
                 .createParser(
                     NamedXContentRegistry.EMPTY,
                     DeprecationHandler.THROW_UNSUPPORTED_OPERATION,
                     response.getEntity().getContent()
                 )
->>>>>>> 0d97aba8
         ) {
             XContentParser.Token token = parser.nextToken();
             List<Map<String, Object>> parserList;
@@ -1354,9 +1307,9 @@
                 parserList = Collections.singletonList(parser.mapOrdered());
             }
             Set<String> indices = parserList.stream()
-                    .map(index -> (String) index.get("index"))
-                    .filter(index -> !index.startsWith(SYSTEM_INDEX_PREFIX))
-                    .collect(Collectors.toSet());
+                .map(index -> (String) index.get("index"))
+                .filter(index -> !index.startsWith(SYSTEM_INDEX_PREFIX))
+                .collect(Collectors.toSet());
             for (String index : indices) {
                 refreshIndex(index);
             }
@@ -1387,19 +1340,11 @@
     }
 
     protected void addKnnDocWithAttributes(
-<<<<<<< HEAD
-            String indexName,
-            String docId,
-            String vectorFieldName,
-            float[] vector,
-            Map<String, String> fieldValues
-=======
         String indexName,
         String docId,
         String vectorFieldName,
         float[] vector,
         Map<String, String> fieldValues
->>>>>>> 0d97aba8
     ) throws IOException {
         Request request = new Request("POST", "/" + indexName + "/_doc/" + docId + "?refresh=true");
 
