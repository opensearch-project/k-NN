--- conflicted
+++ resolved
@@ -134,24 +134,24 @@
         builder.setDefaultHeaders(defaultHeaders);
         builder.setHttpClientConfigCallback(httpClientBuilder -> {
             String userName = Optional.ofNullable(System.getProperty("user"))
-                    .orElseThrow(() -> new RuntimeException("user name is missing"));
+                .orElseThrow(() -> new RuntimeException("user name is missing"));
             String password = Optional.ofNullable(System.getProperty("password"))
-                    .orElseThrow(() -> new RuntimeException("password is missing"));
+                .orElseThrow(() -> new RuntimeException("password is missing"));
             BasicCredentialsProvider credentialsProvider = new BasicCredentialsProvider();
             final AuthScope anyScope = new AuthScope(null, -1);
             credentialsProvider.setCredentials(anyScope, new UsernamePasswordCredentials(userName, password.toCharArray()));
             try {
                 final TlsStrategy tlsStrategy = ClientTlsStrategyBuilder.create()
-                        .setHostnameVerifier(NoopHostnameVerifier.INSTANCE)
-                        .setSslContext(SSLContextBuilder.create().loadTrustMaterial(null, (chains, authType) -> true).build())
-                        // See https://issues.apache.org/jira/browse/HTTPCLIENT-2219
-                        .setTlsDetailsFactory(sslEngine -> new TlsDetails(sslEngine.getSession(), sslEngine.getApplicationProtocol()))
-                        .build();
+                    .setHostnameVerifier(NoopHostnameVerifier.INSTANCE)
+                    .setSslContext(SSLContextBuilder.create().loadTrustMaterial(null, (chains, authType) -> true).build())
+                    // See https://issues.apache.org/jira/browse/HTTPCLIENT-2219
+                    .setTlsDetailsFactory(sslEngine -> new TlsDetails(sslEngine.getSession(), sslEngine.getApplicationProtocol()))
+                    .build();
                 final PoolingAsyncClientConnectionManager connectionManager = PoolingAsyncClientConnectionManagerBuilder.create()
-                        .setMaxConnPerRoute(DEFAULT_MAX_CONN_PER_ROUTE)
-                        .setMaxConnTotal(DEFAULT_MAX_CONN_TOTAL)
-                        .setTlsStrategy(tlsStrategy)
-                        .build();
+                    .setMaxConnPerRoute(DEFAULT_MAX_CONN_PER_ROUTE)
+                    .setMaxConnTotal(DEFAULT_MAX_CONN_TOTAL)
+                    .setTlsStrategy(tlsStrategy)
+                    .build();
                 return httpClientBuilder.setDefaultCredentialsProvider(credentialsProvider).setConnectionManager(connectionManager);
             } catch (Exception e) {
                 throw new RuntimeException(e);
@@ -160,8 +160,8 @@
 
         final String socketTimeoutString = settings.get(CLIENT_SOCKET_TIMEOUT);
         final TimeValue socketTimeout = TimeValue.parseTimeValue(
-                socketTimeoutString == null ? "60s" : socketTimeoutString,
-                CLIENT_SOCKET_TIMEOUT
+            socketTimeoutString == null ? "60s" : socketTimeoutString,
+            CLIENT_SOCKET_TIMEOUT
         );
         builder.setRequestConfigCallback(conf -> {
             Timeout timeout = Timeout.ofMilliseconds(Math.toIntExact(socketTimeout.getMillis()));
@@ -188,21 +188,12 @@
         Response response = adminClient().performRequest(new Request("GET", "/_cat/indices?format=json&expand_wildcards=all"));
         MediaType mediaType = MediaType.fromMediaType(response.getEntity().getContentType());
         try (
-<<<<<<< HEAD
-                XContentParser parser = mediaType.xContent()
-                        .createParser(
-                                NamedXContentRegistry.EMPTY,
-                                DeprecationHandler.THROW_UNSUPPORTED_OPERATION,
-                                response.getEntity().getContent()
-                        )
-=======
             XContentParser parser = mediaType.xContent()
                 .createParser(
                     NamedXContentRegistry.EMPTY,
                     DeprecationHandler.THROW_UNSUPPORTED_OPERATION,
                     response.getEntity().getContent()
                 )
->>>>>>> 0d97aba8
         ) {
             XContentParser.Token token = parser.nextToken();
             List<Map<String, Object>> parserList = null;
@@ -265,12 +256,12 @@
         final String restURIDeleteByQuery = String.join("/", indexName, "_delete_by_query");
         final Request request = new Request("POST", restURIDeleteByQuery);
         final XContentBuilder matchAllDocsQuery = XContentFactory.jsonBuilder()
-                .startObject()
-                .startObject("query")
-                .startObject("match_all")
-                .endObject()
-                .endObject()
-                .endObject();
+            .startObject()
+            .startObject("query")
+            .startObject("match_all")
+            .endObject()
+            .endObject()
+            .endObject();
 
         request.setJsonEntity(Strings.toString(matchAllDocsQuery));
         adminClient().performRequest(request);
@@ -286,9 +277,9 @@
 
     private boolean skipDeleteIndex(String indexName) {
         if (indexName != null
-                && !OPENDISTRO_SECURITY.equals(indexName)
-                && IMMUTABLE_INDEX_PREFIXES.stream().noneMatch(indexName::startsWith)
-                && !skipDeleteModelIndex(indexName)) {
+            && !OPENDISTRO_SECURITY.equals(indexName)
+            && IMMUTABLE_INDEX_PREFIXES.stream().noneMatch(indexName::startsWith)
+            && !skipDeleteModelIndex(indexName)) {
             return false;
         }
 
@@ -298,14 +289,14 @@
     @Override
     protected Settings restAdminSettings() {
         return Settings.builder()
-                // disable the warning exception for admin client since it's only used for cleanup.
-                .put("strictDeprecationMode", false)
-                .put("http.port", 9200)
-                .put(OPENSEARCH_SECURITY_SSL_HTTP_ENABLED, isHttps())
-                .put(OPENSEARCH_SECURITY_SSL_HTTP_PEMCERT_FILEPATH, "sample.pem")
-                .put(OPENSEARCH_SECURITY_SSL_HTTP_KEYSTORE_FILEPATH, "test-kirk.jks")
-                .put(OPENSEARCH_SECURITY_SSL_HTTP_KEYSTORE_PASSWORD, "changeit")
-                .put(OPENSEARCH_SECURITY_SSL_HTTP_KEYSTORE_KEYPASSWORD, "changeit")
-                .build();
+            // disable the warning exception for admin client since it's only used for cleanup.
+            .put("strictDeprecationMode", false)
+            .put("http.port", 9200)
+            .put(OPENSEARCH_SECURITY_SSL_HTTP_ENABLED, isHttps())
+            .put(OPENSEARCH_SECURITY_SSL_HTTP_PEMCERT_FILEPATH, "sample.pem")
+            .put(OPENSEARCH_SECURITY_SSL_HTTP_KEYSTORE_FILEPATH, "test-kirk.jks")
+            .put(OPENSEARCH_SECURITY_SSL_HTTP_KEYSTORE_PASSWORD, "changeit")
+            .put(OPENSEARCH_SECURITY_SSL_HTTP_KEYSTORE_KEYPASSWORD, "changeit")
+            .build();
     }
 }