/*
 *  Copyright OpenSearch Contributors
 *  SPDX-License-Identifier: Apache-2.0
 */

package org.opensearch.knn;

import com.google.common.collect.ImmutableMap;
import org.opensearch.common.xcontent.XContentHelper;
import org.opensearch.core.common.bytes.BytesArray;
import org.opensearch.core.xcontent.DeprecationHandler;
import org.opensearch.core.xcontent.NamedXContentRegistry;
import org.opensearch.core.xcontent.MediaTypeRegistry;
import org.opensearch.knn.index.codec.util.KNNCodecUtil;
import java.io.BufferedReader;
import java.io.FileReader;
import java.io.IOException;
import org.opensearch.knn.index.SpaceType;
import org.opensearch.knn.plugin.script.KNNScoringUtil;
import java.util.Comparator;
import java.util.Random;
import java.util.Set;
import java.util.PriorityQueue;
import java.util.ArrayList;
import java.util.List;
import java.util.HashSet;
import java.util.Map;
import java.util.function.BiFunction;

import static org.apache.lucene.tests.util.LuceneTestCase.random;

class DistVector {
    public float dist;
    public String docID;

    public DistVector(float dist, String docID) {
        this.dist = dist;
        this.docID = docID;
    }

    public String getDocID() {
        return docID;
    }

    public float getDist() {
        return dist;
    }
}

class DistComparator implements Comparator<DistVector> {

    public int compare(DistVector d1, DistVector d2) {
        if (d1.dist < d2.dist) {
            return 1;
        } else if (d1.dist > d2.dist) {
            return -1;
        }
        return 0;
    }
}

public class TestUtils {

    public static Map<SpaceType, BiFunction<float[], float[], Float>> KNN_SCORING_SPACE_TYPE = ImmutableMap.of(
            SpaceType.L1,
            KNNScoringUtil::l1Norm,
            SpaceType.L2,
            KNNScoringUtil::l2Squared,
            SpaceType.LINF,
            KNNScoringUtil::lInfNorm,
            SpaceType.COSINESIMIL,
            KNNScoringUtil::cosinesimil,
            SpaceType.INNER_PRODUCT,
            KNNScoringUtil::innerProduct
    );

    public static final String KNN_BWC_PREFIX = "knn-bwc-";
    public static final String OPENDISTRO_SECURITY = ".opendistro_security";
    public static final String BWCSUITE_CLUSTER = "tests.rest.bwcsuite_cluster";
    public static final String BWC_VERSION = "tests.plugin_bwc_version";
    public static final String CLIENT_TIMEOUT_VALUE = "90s";
    public static final String FIELD = "field";
    public static final int KNN_ALGO_PARAM_M_MIN_VALUE = 2;
    public static final int KNN_ALGO_PARAM_EF_CONSTRUCTION_MIN_VALUE = 2;
    public static final String MIXED_CLUSTER = "mixed_cluster";
    public static final String NODES_BWC_CLUSTER = "3";
    public static final String NUMBER_OF_SHARDS = "number_of_shards";
    public static final String NUMBER_OF_REPLICAS = "number_of_replicas";
    public static final String INDEX_KNN = "index.knn";
    public static final String OLD_CLUSTER = "old_cluster";
    public static final String PROPERTIES = "properties";
    public static final String VECTOR_TYPE = "type";
    public static final String KNN_VECTOR = "knn_vector";
    public static final String QUERY_VALUE = "query_value";
    public static final String RESTART_UPGRADE_OLD_CLUSTER = "tests.is_old_cluster";
    public static final String ROLLING_UPGRADE_FIRST_ROUND = "tests.rest.first_round";
    public static final String SKIP_DELETE_MODEL_INDEX = "tests.skip_delete_model_index";
    public static final String UPGRADED_CLUSTER = "upgraded_cluster";
    public static final String SECURITY_AUDITLOG_PREFIX = "security-auditlog";
    public static final String OPENSEARCH_SYSTEM_INDEX_PREFIX = ".opensearch";

    // Generating vectors using random function with a seed which makes these vectors standard and generate same vectors for each run.
    public static float[][] randomlyGenerateStandardVectors(int numVectors, int dimensions, int seed) {
        float[][] standardVectors = new float[numVectors][dimensions];
        Random rand = new Random(seed);

        for (int i = 0; i < numVectors; i++) {
            float[] vector = new float[dimensions];
            for (int j = 0; j < dimensions; j++) {
                vector[j] = rand.nextFloat();
            }
            standardVectors[i] = vector;
        }
        return standardVectors;
    }

    public static float[][] generateRandomVectors(int numVectors, int dimensions) {
        float[][] randomVectors = new float[numVectors][dimensions];

        for (int i = 0; i < numVectors; i++) {
            float[] vector = new float[dimensions];
            for (int j = 0; j < dimensions; j++) {
                vector[j] = random().nextFloat();
            }
            randomVectors[i] = vector;
        }
        return randomVectors;
    }

    /*
     * Here, for a given space type we will compute the 'k' shortest distances among all the index vectors for each and every query vector using a priority queue and
     * their document ids are stored. These document ids are later used while calculating Recall value to compare with the document ids of 'k' results obtained for
     * each and every search query performed.
     */
    public static List<Set<String>> computeGroundTruthValues(float[][] indexVectors, float[][] queryVectors, SpaceType spaceType, int k) {
        ArrayList<Set<String>> groundTruthValues = new ArrayList<>();
        PriorityQueue<DistVector> pq;
        HashSet<String> docIds;

        for (int i = 0; i < queryVectors.length; i++) {
            pq = new PriorityQueue<>(k, new DistComparator());
            for (int j = 0; j < indexVectors.length; j++) {
                float dist = computeDistFromSpaceType(spaceType, indexVectors[j], queryVectors[i]);
                pq = insertWithOverflow(pq, k, dist, j);
            }

            docIds = new HashSet<>();
            while (!pq.isEmpty()) {
                docIds.add(pq.poll().getDocID());
            }

            groundTruthValues.add(docIds);
        }

        return groundTruthValues;
    }

    public static float[][] getQueryVectors(int queryCount, int dimensions, int docCount, boolean isStandard) {
        if (isStandard) {
            return randomlyGenerateStandardVectors(queryCount, dimensions, docCount + 1);
        } else {
            return generateRandomVectors(queryCount, dimensions);
        }
    }

    public static float[][] getIndexVectors(int docCount, int dimensions, boolean isStandard) {
        if (isStandard) {
            return randomlyGenerateStandardVectors(docCount, dimensions, 1);
        } else {
            return generateRandomVectors(docCount, dimensions);
        }
    }

    /*
     * Recall is the number of relevant documents retrieved by a search divided by the total number of existing relevant documents.
     * We are similarly calculating recall by verifying number of relevant documents obtained in the search results by comparing with
     * groundTruthValues and then dividing by 'k'
     */
    public static double calculateRecallValue(List<List<String>> searchResults, List<Set<String>> groundTruthValues, int k) {
        ArrayList<Float> recalls = new ArrayList<>();

        for (int i = 0; i < searchResults.size(); i++) {
            float recallVal = 0.0F;
            for (int j = 0; j < searchResults.get(i).size(); j++) {
                if (groundTruthValues.get(i).contains(searchResults.get(i).get(j))) {
                    recallVal += 1.0;
                }
            }
            recalls.add(recallVal / k);
        }

        double sum = recalls.stream().reduce((a, b) -> a + b).get();
        return sum / recalls.size();
    }

    public static PriorityQueue<DistVector> computeGroundTruthValues(int k, SpaceType spaceType, IDVectorProducer idVectorProducer) {
        PriorityQueue<DistVector> pq = new PriorityQueue<>(k, new DistComparator());
        int numDocs = idVectorProducer.getVectorCount();
        float[] queryVector = idVectorProducer.getVector(numDocs);

        for (int id = 0; id < numDocs; id++) {
            float[] indexVector = idVectorProducer.getVector(id);
            float dist = computeDistFromSpaceType(spaceType, indexVector, queryVector);
            pq = insertWithOverflow(pq, k, dist, id);
        }
        return pq;
    }

    public static float computeDistFromSpaceType(SpaceType spaceType, float[] indexVector, float[] queryVector) {
        float dist;
        if (spaceType != null) {
            dist = KNN_SCORING_SPACE_TYPE.getOrDefault(
                    spaceType,
                    (defaultQueryVector, defaultIndexVector) -> {
                        throw new IllegalArgumentException(String.format("Invalid SpaceType function: \"%s\"", spaceType));
                    }
            ).apply(queryVector, indexVector);
        } else {
            throw new NullPointerException("SpaceType is null. Provide a valid SpaceType.");
        }
        return dist;
    }

    // If the priority queue size is less than k, it adds a new DistVector(distance and vector id)
    // If the priority queue size is full, then it compares the distance and replaces the top element
    // with new DistVector if new dist is less than the dist of top element
    public static PriorityQueue<DistVector> insertWithOverflow(PriorityQueue<DistVector> pq, int k, float dist, int id) {
        if (pq.size() < k) {
            pq.add(new DistVector(dist, String.valueOf(id)));
        } else if (pq.peek().getDist() > dist) {
            pq.poll();
            pq.add(new DistVector(dist, String.valueOf(id)));
        }
        return pq;
    }

    /**
     * Class to read in some test data from text files
     */
    public static class TestData {
        public KNNCodecUtil.Pair indexData;
        public float[][] queries;

        public TestData(String testIndexVectorsPath, String testQueriesPath) throws IOException {
            indexData = readIndexData(testIndexVectorsPath);
            queries = readQueries(testQueriesPath);
        }

        private KNNCodecUtil.Pair readIndexData(String path) throws IOException {
            List<Integer> idsList = new ArrayList<>();
            List<Float[]> vectorsList = new ArrayList<>();

            BufferedReader reader = new BufferedReader(new FileReader(path));
            String line = reader.readLine();
            while (line != null) {
                Map<String, Object> doc = XContentHelper.createParser(
<<<<<<< HEAD
                        NamedXContentRegistry.EMPTY,
                        DeprecationHandler.THROW_UNSUPPORTED_OPERATION,
                        new BytesArray(line),
                        MediaTypeRegistry.getDefaultMediaType()
=======
                    NamedXContentRegistry.EMPTY,
                    DeprecationHandler.THROW_UNSUPPORTED_OPERATION,
                    new BytesArray(line),
                    MediaTypeRegistry.getDefaultMediaType()
>>>>>>> 0d97aba8
                ).map();
                idsList.add((Integer) doc.get("id"));

                @SuppressWarnings("unchecked")
                ArrayList<Double> vector = (ArrayList<Double>) doc.get("vector");
                Float[] floatArray = new Float[vector.size()];
                for (int i = 0; i < vector.size(); i++) {
                    floatArray[i] = vector.get(i).floatValue();
                }
                vectorsList.add(floatArray);

                line = reader.readLine();
            }
            reader.close();

            int[] idsArray = new int[idsList.size()];
            float[][] vectorsArray = new float[vectorsList.size()][vectorsList.get(0).length];
            for (int i = 0; i < idsList.size(); i++) {
                idsArray[i] = idsList.get(i);

                for (int j = 0; j < vectorsList.get(i).length; j++) {
                    vectorsArray[i][j] = vectorsList.get(i)[j];
                }
            }

            return new KNNCodecUtil.Pair(idsArray, vectorsArray);
        }

        private float[][] readQueries(String path) throws IOException {
            BufferedReader reader = new BufferedReader(new FileReader(path));
            String line = reader.readLine();

            List<Float[]> floatsList = new ArrayList<>();

            while (line != null) {
                String[] floatStrings = line.split(",");

                Float[] queryArray = new Float[floatStrings.length];
                for (int i = 0; i < queryArray.length; i++) {
                    queryArray[i] = Float.parseFloat(floatStrings[i]);
                }

                floatsList.add(queryArray);

                line = reader.readLine();
            }
            reader.close();

            float[][] queryArray = new float[floatsList.size()][floatsList.get(0).length];
            for (int i = 0; i < queryArray.length; i++) {
                for (int j = 0; j < queryArray[i].length; j++) {
                    queryArray[i][j] = floatsList.get(i)[j];
                }
            }
            return queryArray;
        }
    }
}<|MERGE_RESOLUTION|>--- conflicted
+++ resolved
@@ -62,16 +62,16 @@
 public class TestUtils {
 
     public static Map<SpaceType, BiFunction<float[], float[], Float>> KNN_SCORING_SPACE_TYPE = ImmutableMap.of(
-            SpaceType.L1,
-            KNNScoringUtil::l1Norm,
-            SpaceType.L2,
-            KNNScoringUtil::l2Squared,
-            SpaceType.LINF,
-            KNNScoringUtil::lInfNorm,
-            SpaceType.COSINESIMIL,
-            KNNScoringUtil::cosinesimil,
-            SpaceType.INNER_PRODUCT,
-            KNNScoringUtil::innerProduct
+        SpaceType.L1,
+        KNNScoringUtil::l1Norm,
+        SpaceType.L2,
+        KNNScoringUtil::l2Squared,
+        SpaceType.LINF,
+        KNNScoringUtil::lInfNorm,
+        SpaceType.COSINESIMIL,
+        KNNScoringUtil::cosinesimil,
+        SpaceType.INNER_PRODUCT,
+        KNNScoringUtil::innerProduct
     );
 
     public static final String KNN_BWC_PREFIX = "knn-bwc-";
@@ -210,10 +210,10 @@
         float dist;
         if (spaceType != null) {
             dist = KNN_SCORING_SPACE_TYPE.getOrDefault(
-                    spaceType,
-                    (defaultQueryVector, defaultIndexVector) -> {
-                        throw new IllegalArgumentException(String.format("Invalid SpaceType function: \"%s\"", spaceType));
-                    }
+                spaceType,
+                (defaultQueryVector, defaultIndexVector) -> {
+                    throw new IllegalArgumentException(String.format("Invalid SpaceType function: \"%s\"", spaceType));
+                }
             ).apply(queryVector, indexVector);
         } else {
             throw new NullPointerException("SpaceType is null. Provide a valid SpaceType.");
@@ -254,17 +254,10 @@
             String line = reader.readLine();
             while (line != null) {
                 Map<String, Object> doc = XContentHelper.createParser(
-<<<<<<< HEAD
-                        NamedXContentRegistry.EMPTY,
-                        DeprecationHandler.THROW_UNSUPPORTED_OPERATION,
-                        new BytesArray(line),
-                        MediaTypeRegistry.getDefaultMediaType()
-=======
                     NamedXContentRegistry.EMPTY,
                     DeprecationHandler.THROW_UNSUPPORTED_OPERATION,
                     new BytesArray(line),
                     MediaTypeRegistry.getDefaultMediaType()
->>>>>>> 0d97aba8
                 ).map();
                 idsList.add((Integer) doc.get("id"));
 
