/*
 * SPDX-License-Identifier: Apache-2.0
 *
 * The OpenSearch Contributors require contributions made to
 * this file be licensed under the Apache-2.0 license or a
 * compatible open source license.
 *
 * Modifications Copyright OpenSearch Contributors. See
 * GitHub history for details.
 */

#include "jni_util.h"
#include "faiss_wrapper.h"

#include "faiss/impl/io.h"
#include "faiss/index_factory.h"
#include "faiss/index_io.h"
#include "faiss/IndexHNSW.h"
#include "faiss/IndexIVFFlat.h"
#include "faiss/IndexNSG.h"
#include "faiss/MetaIndexes.h"
#include "faiss/Index.h"
#include "faiss/impl/IDSelector.h"

#include <algorithm>
#include <jni.h>
#include <string>
#include <vector>

// Defines type of IDSelector
enum FilterIdsSelectorType{
    BITMAP, BATCH
};

// Translate space type to faiss metric
faiss::MetricType TranslateSpaceToMetric(const std::string& spaceType);

// Set additional parameters on faiss index
void SetExtraParameters(knn_jni::JNIUtilInterface * jniUtil, JNIEnv *env,
                        const std::unordered_map<std::string, jobject>& parametersCpp, faiss::Index * index);

// Train an index with data provided
void InternalTrainIndex(faiss::Index * index, faiss::idx_t n, const float* x);

// Helps to choose the right FilterIdsSelectorType for Faiss
FilterIdsSelectorType getIdSelectorType(const int* filterIds, int filterIdsLength);

// Converts the int FilterIds to Faiss ids type array.
void convertFilterIdsToFaissIdType(const int* filterIds, int filterIdsLength, faiss::idx_t* convertedFilterIds);

// Concerts the FilterIds to BitMap
void buildFilterIdsBitMap(const int* filterIds, int filterIdsLength, uint8_t* bitsetVector);

void knn_jni::faiss_wrapper::CreateIndex(knn_jni::JNIUtilInterface * jniUtil, JNIEnv * env, jintArray idsJ,
                                         jobjectArray vectorsJ, jstring indexPathJ, jobject parametersJ) {

    if (idsJ == nullptr) {
        throw std::runtime_error("IDs cannot be null");
    }

    if (vectorsJ == nullptr) {
        throw std::runtime_error("Vectors cannot be null");
    }

    if (indexPathJ == nullptr) {
        throw std::runtime_error("Index path cannot be null");
    }

    if (parametersJ == nullptr) {
        throw std::runtime_error("Parameters cannot be null");
    }

    // parametersJ is a Java Map<String, Object>. ConvertJavaMapToCppMap converts it to a c++ map<string, jobject>
    // so that it is easier to access.
    auto parametersCpp = jniUtil->ConvertJavaMapToCppMap(env, parametersJ);

    // Get space type for this index
    jobject spaceTypeJ = knn_jni::GetJObjectFromMapOrThrow(parametersCpp, knn_jni::SPACE_TYPE);
    std::string spaceTypeCpp(jniUtil->ConvertJavaObjectToCppString(env, spaceTypeJ));
    faiss::MetricType metric = TranslateSpaceToMetric(spaceTypeCpp);

    // Read data set
    int numVectors = jniUtil->GetJavaObjectArrayLength(env, vectorsJ);
    int numIds = jniUtil->GetJavaIntArrayLength(env, idsJ);
    if (numIds != numVectors) {
        throw std::runtime_error("Number of IDs does not match number of vectors");
    }

    int dim = jniUtil->GetInnerDimensionOf2dJavaFloatArray(env, vectorsJ);
    auto dataset = jniUtil->Convert2dJavaObjectArrayToCppFloatVector(env, vectorsJ, dim);

    // Create faiss index
    jobject indexDescriptionJ = knn_jni::GetJObjectFromMapOrThrow(parametersCpp, knn_jni::INDEX_DESCRIPTION);
    std::string indexDescriptionCpp(jniUtil->ConvertJavaObjectToCppString(env, indexDescriptionJ));

    std::unique_ptr<faiss::Index> indexWriter;
    indexWriter.reset(faiss::index_factory(dim, indexDescriptionCpp.c_str(), metric));

    // Set thread count if it is passed in as a parameter. Setting this variable will only impact the current thread
    if(parametersCpp.find(knn_jni::INDEX_THREAD_QUANTITY) != parametersCpp.end()) {
        auto threadCount = jniUtil->ConvertJavaObjectToCppInteger(env, parametersCpp[knn_jni::INDEX_THREAD_QUANTITY]);
        omp_set_num_threads(threadCount);
    }

    // Add extra parameters that cant be configured with the index factory
    if(parametersCpp.find(knn_jni::PARAMETERS) != parametersCpp.end()) {
        jobject subParametersJ = parametersCpp[knn_jni::PARAMETERS];
        auto subParametersCpp = jniUtil->ConvertJavaMapToCppMap(env, subParametersJ);
        SetExtraParameters(jniUtil, env, subParametersCpp, indexWriter.get());
        jniUtil->DeleteLocalRef(env, subParametersJ);
    }
    jniUtil->DeleteLocalRef(env, parametersJ);

    // Check that the index does not need to be trained
    if(!indexWriter->is_trained) {
        throw std::runtime_error("Index is not trained");
    }

    auto idVector = jniUtil->ConvertJavaIntArrayToCppIntVector(env, idsJ);
    faiss::IndexIDMap idMap = faiss::IndexIDMap(indexWriter.get());
    idMap.add_with_ids(numVectors, dataset.data(), idVector.data());

    // Write the index to disk
    std::string indexPathCpp(jniUtil->ConvertJavaStringToCppString(env, indexPathJ));
    faiss::write_index(&idMap, indexPathCpp.c_str());
}

void knn_jni::faiss_wrapper::CreateIndexFromTemplate(knn_jni::JNIUtilInterface * jniUtil, JNIEnv * env, jintArray idsJ,
                                                     jobjectArray vectorsJ, jstring indexPathJ,
                                                     jbyteArray templateIndexJ, jobject parametersJ) {
    if (idsJ == nullptr) {
        throw std::runtime_error("IDs cannot be null");
    }

    if (vectorsJ == nullptr) {
        throw std::runtime_error("Vectors cannot be null");
    }

    if (indexPathJ == nullptr) {
        throw std::runtime_error("Index path cannot be null");
    }

    if (templateIndexJ == nullptr) {
        throw std::runtime_error("Template index cannot be null");
    }

    // Set thread count if it is passed in as a parameter. Setting this variable will only impact the current thread
    auto parametersCpp = jniUtil->ConvertJavaMapToCppMap(env, parametersJ);
    if(parametersCpp.find(knn_jni::INDEX_THREAD_QUANTITY) != parametersCpp.end()) {
        auto threadCount = jniUtil->ConvertJavaObjectToCppInteger(env, parametersCpp[knn_jni::INDEX_THREAD_QUANTITY]);
        omp_set_num_threads(threadCount);
    }
    jniUtil->DeleteLocalRef(env, parametersJ);

    // Read data set
    int numVectors = jniUtil->GetJavaObjectArrayLength(env, vectorsJ);
    int numIds = jniUtil->GetJavaIntArrayLength(env, idsJ);
    if (numIds != numVectors) {
        throw std::runtime_error("Number of IDs does not match number of vectors");
    }

    int dim = jniUtil->GetInnerDimensionOf2dJavaFloatArray(env, vectorsJ);
    auto dataset = jniUtil->Convert2dJavaObjectArrayToCppFloatVector(env, vectorsJ, dim);

    // Get vector of bytes from jbytearray
    int indexBytesCount = jniUtil->GetJavaBytesArrayLength(env, templateIndexJ);
    jbyte * indexBytesJ = jniUtil->GetByteArrayElements(env, templateIndexJ, nullptr);

    faiss::VectorIOReader vectorIoReader;
    for (int i = 0; i < indexBytesCount; i++) {
        vectorIoReader.data.push_back((uint8_t) indexBytesJ[i]);
    }
    jniUtil->ReleaseByteArrayElements(env, templateIndexJ, indexBytesJ, JNI_ABORT);

    // Create faiss index
    std::unique_ptr<faiss::Index> indexWriter;
    indexWriter.reset(faiss::read_index(&vectorIoReader, 0));

    auto idVector = jniUtil->ConvertJavaIntArrayToCppIntVector(env, idsJ);
    faiss::IndexIDMap idMap =  faiss::IndexIDMap(indexWriter.get());
    idMap.add_with_ids(numVectors, dataset.data(), idVector.data());

    // Write the index to disk
    std::string indexPathCpp(jniUtil->ConvertJavaStringToCppString(env, indexPathJ));
    faiss::write_index(&idMap, indexPathCpp.c_str());
}

jlong knn_jni::faiss_wrapper::LoadIndex(knn_jni::JNIUtilInterface * jniUtil, JNIEnv * env, jstring indexPathJ) {
    if (indexPathJ == nullptr) {
        throw std::runtime_error("Index path cannot be null");
    }

    std::string indexPathCpp(jniUtil->ConvertJavaStringToCppString(env, indexPathJ));
    faiss::Index* indexReader = faiss::read_index(indexPathCpp.c_str(), faiss::IO_FLAG_READ_ONLY);
    return (jlong) indexReader;
}

jobjectArray knn_jni::faiss_wrapper::QueryIndex(knn_jni::JNIUtilInterface * jniUtil, JNIEnv * env, jlong indexPointerJ,
                                                jfloatArray queryVectorJ, jint kJ) {
    return knn_jni::faiss_wrapper::QueryIndex_WithFilter(jniUtil, env, indexPointerJ, queryVectorJ, kJ, nullptr);
}

jobjectArray knn_jni::faiss_wrapper::QueryIndex_WithFilter(knn_jni::JNIUtilInterface * jniUtil, JNIEnv * env, jlong indexPointerJ,
                                                jfloatArray queryVectorJ, jint kJ, jintArray filterIdsJ) {

    if (queryVectorJ == nullptr) {
        throw std::runtime_error("Query Vector cannot be null");
    }

    auto *indexReader = reinterpret_cast<faiss::IndexIDMap *>(indexPointerJ);

    if (indexReader == nullptr) {
        throw std::runtime_error("Invalid pointer to index");
    }

    // The ids vector will hold the top k ids from the search and the dis vector will hold the top k distances from
    // the query point
    std::vector<float> dis(kJ);
    std::vector<faiss::idx_t> ids(kJ);
    float* rawQueryvector = jniUtil->GetFloatArrayElements(env, queryVectorJ, nullptr);
    /*
        Setting the omp_set_num_threads to 1 to make sure that no new OMP threads are getting created.
    */
    omp_set_num_threads(1);
    // create the filterSearch params if the filterIdsJ is not a null pointer
    if(filterIdsJ != nullptr) {
        int *filteredIdsArray = jniUtil->GetIntArrayElements(env, filterIdsJ, nullptr);
        int filterIdsLength = env->GetArrayLength(filterIdsJ);
        std::unique_ptr<faiss::IDSelector> idSelector;
        FilterIdsSelectorType idSelectorType = getIdSelectorType(filteredIdsArray, filterIdsLength);
        // start with empty vectors for 2 different types of empty Selectors. We need define them here to avoid copying of data
        // during the returns. We could have used pass by reference, but we choose pointers. Returning reference to local
        // vector is also an option which can be efficient than copying during returns but it requires upto date C++ compilers.
        // To avoid all those confusions, its better to work with pointers here. Ref: https://cplusplus.com/forum/general/56177/
        std::vector<faiss::idx_t> convertedIds;
        std::vector<uint8_t> bitmap;
        // Choose a selector which suits best
        if(idSelectorType == BATCH) {
            convertedIds.resize(filterIdsLength);
            convertFilterIdsToFaissIdType(filteredIdsArray, filterIdsLength, convertedIds.data());
            idSelector.reset(new faiss::IDSelectorBatch(convertedIds.size(), convertedIds.data()));
        } else {
            int maxIdValue = filteredIdsArray[filterIdsLength - 1];
            // >> 3 is equivalent to value / 8
            const int bitsetArraySize = (maxIdValue >> 3) + 1;
            bitmap.resize(bitsetArraySize, 0);
            buildFilterIdsBitMap(filteredIdsArray, filterIdsLength, bitmap.data());
            idSelector.reset(new faiss::IDSelectorBitmap(filterIdsLength, bitmap.data()));
        }
        faiss::SearchParameters *searchParameters;
        faiss::SearchParametersHNSW hnswParams;
        faiss::SearchParametersIVF ivfParams;
        auto hnswReader = dynamic_cast<const faiss::IndexHNSW*>(indexReader->index);
        if(hnswReader) {
            // Setting the ef_search value equal to what was provided during index creation. SearchParametersHNSW has a default
            // value of ef_search = 16 which will then be used.
            hnswParams.efSearch = hnswReader->hnsw.efSearch;
            hnswParams.sel = idSelector.get();
            searchParameters = &hnswParams;
        } else {
            auto ivfReader = dynamic_cast<const faiss::IndexIVF*>(indexReader->index);
            auto ivfFlatReader = dynamic_cast<const faiss::IndexIVFFlat*>(indexReader->index);
            if(ivfReader || ivfFlatReader) {
                ivfParams.sel = idSelector.get();
                searchParameters = &ivfParams;
            }
        }
        try {
            indexReader->search(1, rawQueryvector, kJ, dis.data(), ids.data(), searchParameters);
        } catch (...) {
            jniUtil->ReleaseFloatArrayElements(env, queryVectorJ, rawQueryvector, JNI_ABORT);
            jniUtil->ReleaseIntArrayElements(env, filterIdsJ, filteredIdsArray, JNI_ABORT);
            throw;
        }
        jniUtil->ReleaseIntArrayElements(env, filterIdsJ, filteredIdsArray, JNI_ABORT);
    } else {
        try {
            indexReader->search(1, rawQueryvector, kJ, dis.data(), ids.data());
        } catch (...) {
            jniUtil->ReleaseFloatArrayElements(env, queryVectorJ, rawQueryvector, JNI_ABORT);
            throw;
        }
    }
    jniUtil->ReleaseFloatArrayElements(env, queryVectorJ, rawQueryvector, JNI_ABORT);

    // If there are not k results, the results will be padded with -1. Find the first -1, and set result size to that
    // index
    int resultSize = kJ;
    auto it = std::find(ids.begin(), ids.end(), -1);
    if (it != ids.end()) {
        resultSize = it - ids.begin();
    }

    jclass resultClass = jniUtil->FindClass(env,"org/opensearch/knn/index/query/KNNQueryResult");
    jmethodID allArgs = jniUtil->FindMethod(env, "org/opensearch/knn/index/query/KNNQueryResult", "<init>");

    jobjectArray results = jniUtil->NewObjectArray(env, resultSize, resultClass, nullptr);

    jobject result;
    for(int i = 0; i < resultSize; ++i) {
        result = jniUtil->NewObject(env, resultClass, allArgs, ids[i], dis[i]);
        jniUtil->SetObjectArrayElement(env, results, i, result);
    }
    return results;
}

void knn_jni::faiss_wrapper::Free(jlong indexPointer) {
    auto *indexWrapper = reinterpret_cast<faiss::Index*>(indexPointer);
    delete indexWrapper;
}

void knn_jni::faiss_wrapper::InitLibrary() {
    //set thread 1 cause ES has Search thread
    //TODO make it different at search and write
    //	omp_set_num_threads(1);
}

jbyteArray knn_jni::faiss_wrapper::TrainIndex(knn_jni::JNIUtilInterface * jniUtil, JNIEnv * env, jobject parametersJ,
                                              jint dimensionJ, jlong trainVectorsPointerJ) {
    // First, we need to build the index
    if (parametersJ == nullptr) {
        throw std::runtime_error("Parameters cannot be null");
    }

    auto parametersCpp = jniUtil->ConvertJavaMapToCppMap(env, parametersJ);

    jobject spaceTypeJ = knn_jni::GetJObjectFromMapOrThrow(parametersCpp, knn_jni::SPACE_TYPE);
    std::string spaceTypeCpp(jniUtil->ConvertJavaObjectToCppString(env, spaceTypeJ));
    faiss::MetricType metric = TranslateSpaceToMetric(spaceTypeCpp);

    // Create faiss index
    jobject indexDescriptionJ = knn_jni::GetJObjectFromMapOrThrow(parametersCpp, knn_jni::INDEX_DESCRIPTION);
    std::string indexDescriptionCpp(jniUtil->ConvertJavaObjectToCppString(env, indexDescriptionJ));

    std::unique_ptr<faiss::Index> indexWriter;
    indexWriter.reset(faiss::index_factory((int) dimensionJ, indexDescriptionCpp.c_str(), metric));

    // Related to https://github.com/facebookresearch/faiss/issues/1621. HNSWPQ defaults to l2 even when metric is
    // passed in. This updates it to the correct metric.
    indexWriter->metric_type = metric;
    if (auto * indexHnswPq = dynamic_cast<faiss::IndexHNSWPQ*>(indexWriter.get())) {
        indexHnswPq->storage->metric_type = metric;
    }

    // Set thread count if it is passed in as a parameter. Setting this variable will only impact the current thread
    if(parametersCpp.find(knn_jni::INDEX_THREAD_QUANTITY) != parametersCpp.end()) {
        auto threadCount = jniUtil->ConvertJavaObjectToCppInteger(env, parametersCpp[knn_jni::INDEX_THREAD_QUANTITY]);
        omp_set_num_threads(threadCount);
    }

    // Add extra parameters that cant be configured with the index factory
    if(parametersCpp.find(knn_jni::PARAMETERS) != parametersCpp.end()) {
        jobject subParametersJ = parametersCpp[knn_jni::PARAMETERS];
        auto subParametersCpp = jniUtil->ConvertJavaMapToCppMap(env, subParametersJ);
        SetExtraParameters(jniUtil, env, subParametersCpp, indexWriter.get());
        jniUtil->DeleteLocalRef(env, subParametersJ);
    }

    // Train index if needed
    auto *trainingVectorsPointerCpp = reinterpret_cast<std::vector<float>*>(trainVectorsPointerJ);
    int numVectors = trainingVectorsPointerCpp->size()/(int) dimensionJ;
    if(!indexWriter->is_trained) {
        InternalTrainIndex(indexWriter.get(), numVectors, trainingVectorsPointerCpp->data());
    }
    jniUtil->DeleteLocalRef(env, parametersJ);

    // Now that indexWriter is trained, we just load the bytes into an array and return
    faiss::VectorIOWriter vectorIoWriter;
    faiss::write_index(indexWriter.get(), &vectorIoWriter);

    // Wrap in smart pointer
    std::unique_ptr<jbyte[]> jbytesBuffer;
    jbytesBuffer.reset(new jbyte[vectorIoWriter.data.size()]);
    int c = 0;
    for (auto b : vectorIoWriter.data) {
        jbytesBuffer[c++] = (jbyte) b;
    }

    jbyteArray ret = jniUtil->NewByteArray(env, vectorIoWriter.data.size());
    jniUtil->SetByteArrayRegion(env, ret, 0, vectorIoWriter.data.size(), jbytesBuffer.get());
    return ret;
}

faiss::MetricType TranslateSpaceToMetric(const std::string& spaceType) {
    if (spaceType == knn_jni::L2) {
        return faiss::METRIC_L2;
    }

    if (spaceType == knn_jni::INNER_PRODUCT) {
        return faiss::METRIC_INNER_PRODUCT;
    }

    throw std::runtime_error("Invalid spaceType");
}

void SetExtraParameters(knn_jni::JNIUtilInterface * jniUtil, JNIEnv *env,
                        const std::unordered_map<std::string, jobject>& parametersCpp, faiss::Index * index) {

    std::unordered_map<std::string,jobject>::const_iterator value;
    if (auto * indexIvf = dynamic_cast<faiss::IndexIVF*>(index)) {
        if ((value = parametersCpp.find(knn_jni::NPROBES)) != parametersCpp.end()) {
            indexIvf->nprobe = jniUtil->ConvertJavaObjectToCppInteger(env, value->second);
        }

        if ((value = parametersCpp.find(knn_jni::COARSE_QUANTIZER)) != parametersCpp.end()
                && indexIvf->quantizer != nullptr) {
            auto subParametersCpp = jniUtil->ConvertJavaMapToCppMap(env, value->second);
            SetExtraParameters(jniUtil, env, subParametersCpp, indexIvf->quantizer);
        }
    }

    if (auto * indexHnsw = dynamic_cast<faiss::IndexHNSW*>(index)) {

        if ((value = parametersCpp.find(knn_jni::EF_CONSTRUCTION)) != parametersCpp.end()) {
            indexHnsw->hnsw.efConstruction = jniUtil->ConvertJavaObjectToCppInteger(env, value->second);
        }

        if ((value = parametersCpp.find(knn_jni::EF_SEARCH)) != parametersCpp.end()) {
            indexHnsw->hnsw.efSearch = jniUtil->ConvertJavaObjectToCppInteger(env, value->second);
        }
    }
}

void InternalTrainIndex(faiss::Index * index, faiss::idx_t n, const float* x) {
    if (auto * indexIvf = dynamic_cast<faiss::IndexIVF*>(index)) {
        if (indexIvf->quantizer_trains_alone == 2) {
            InternalTrainIndex(indexIvf->quantizer, n, x);
        }
        indexIvf->make_direct_map();
    }

    if (!index->is_trained) {
        index->train(n, x);
    }
}

/**
 * This function takes a call on what ID Selector to use:
 * https://github.com/facebookresearch/faiss/wiki/Setting-search-parameters-for-one-query#idselectorarray-idselectorbatch-and-idselectorbitmap
 *
 * class	       storage	lookup     construction(Opensearch + Faiss)
 * IDSelectorArray	O(k)	O(k)          O(2k)
 * IDSelectorBatch	O(k)	O(1)          O(2k)
 * IDSelectorBitmap	O(n/8)	O(1)          O(k) -> n is the max value of id in the index
 *
 * TODO: We need to ideally decide when we can take another hit of K iterations in latency. Some facts:
 * an OpenSearch Index can have max segment size as 5GB which, which on a vector with dimension of 128 boils down to
 * 7.5M vectors.
 * Ref: https://opensearch.org/docs/latest/search-plugins/knn/knn-index/#hnsw-memory-estimation
 * M = 16
 * Dimension = 128
 * (1.1 * ( 4 * 128 + 8 * 16) * 7500000)/(1024*1024*1024) ~ 4.9GB
 * Ids are sequential in a Segment which means for IDSelectorBitmap total size if the max ID has value of 7.5M will be
 * 7500000/(8*1024) = 915KBs in worst case. But with larger dimensions this worst case value will decrease.
 *
 * With 915KB how many ids can be represented as an array of 64-bit longs : 117,120 ids
 * So iterating on 117k ids for 1 single pass is also time consuming. So, we are currently concluding to consider only size
 * as factor. We need to improve on this.
 *
 * TODO: Best way is to implement a SparseBitSet in C++. This can be done by extending the IDSelector Interface of Faiss.
 *
 * @param filterIds
 * @param filterIdsLength
 * @return std::string
 */
FilterIdsSelectorType getIdSelectorType(const int* filterIds, int filterIdsLength) {
    int maxIdValue = filterIds[filterIdsLength - 1];
    if(filterIdsLength * sizeof(faiss::idx_t) * 8 <= maxIdValue ) {
        return BATCH;
    }
    return BITMAP;
}

void convertFilterIdsToFaissIdType(const int* filterIds, int filterIdsLength, faiss::idx_t* convertedFilterIds) {
    for (int i = 0; i < filterIdsLength; i++) {
        convertedFilterIds[i] = filterIds[i];
    }
}

void buildFilterIdsBitMap(const int* filterIds, int filterIdsLength, uint8_t* bitsetVector) {
    /**
     * Coming from Faiss IDSelectorBitmap::is_member function bitmap id will be selected
     * iff id / 8 < n and bit number (i%8) of bitmap[floor(i / 8)] is 1.
     */
    for(int i = 0 ; i < filterIdsLength ; i ++) {
        int value = filterIds[i];
        // / , % are expensive operation. Hence, using BitShift operation as they are fast.
        int bitsetArrayIndex = value >> 3 ; // is equivalent to value / 8
        // (value & 7) equivalent to value % 8
        bitsetVector[bitsetArrayIndex] = bitsetVector[bitsetArrayIndex] |  (1 << (value & 7));
    }
<<<<<<< HEAD
}

/**
 * Based on the type of the index reader we need to return the SearchParameters. The way we do this by dynamically
 * casting the IndexReader.
 * @param indexReader
 * @param idSelector
 * @return SearchParameters
 */
std::unique_ptr<faiss::SearchParameters> buildSearchParams(const faiss::IndexIDMap *indexReader, faiss::IDSelector* idSelector) {
    auto hnswReader = dynamic_cast<const faiss::IndexHNSW*>(indexReader->index);
    if(hnswReader) {
        // we need to make this variable unique_ptr so that the scope can be shared with caller function.
        std::unique_ptr<faiss::SearchParametersHNSW> hnswParams(new faiss::SearchParametersHNSW);
        // Setting the ef_search value equal to what was provided during index creation. SearchParametersHNSW has a default
        // value of ef_search = 16 which will then be used.
        hnswParams->efSearch = hnswReader->hnsw.efSearch;
        hnswParams->sel = idSelector;
        return hnswParams;
    }

    auto nsgReader = dynamic_cast<const faiss::IndexNSG*>(indexReader->index);
    if(nsgReader) {
        // Search params not supported for the NSG index
        throw std::runtime_error("NSG Index Type do not support for Filtered Search on Faiss");
    }
    auto ivfReader = dynamic_cast<const faiss::IndexIVF*>(indexReader->index);
    auto ivfFlatReader = dynamic_cast<const faiss::IndexIVFFlat*>(indexReader->index);
    if(ivfReader || ivfFlatReader) {
        // we need to make this variable unique_ptr so that the scope can be shared with caller function.
        std::unique_ptr<faiss::SearchParametersIVF> ivfParams(new faiss::SearchParametersIVF);
        ivfParams->sel = idSelector;
        return ivfParams;
    }
    throw std::runtime_error("Invalid Index Type supported for Filtered Search on Faiss");
=======
>>>>>>> 5b26be31
}<|MERGE_RESOLUTION|>--- conflicted
+++ resolved
@@ -17,7 +17,6 @@
 #include "faiss/index_io.h"
 #include "faiss/IndexHNSW.h"
 #include "faiss/IndexIVFFlat.h"
-#include "faiss/IndexNSG.h"
 #include "faiss/MetaIndexes.h"
 #include "faiss/Index.h"
 #include "faiss/impl/IDSelector.h"
@@ -213,6 +212,11 @@
         throw std::runtime_error("Invalid pointer to index");
     }
 
+    auto nsgReader = dynamic_cast<const faiss::IndexNSG*>(indexReader->index);
+    if(nsgReader) {
+        // Search params not supported for the NSG index
+        throw std::runtime_error("NSG Index Type do not support for Filtered Search on Faiss");
+    }
     // The ids vector will hold the top k ids from the search and the dis vector will hold the top k distances from
     // the query point
     std::vector<float> dis(kJ);
@@ -250,6 +254,8 @@
         faiss::SearchParameters *searchParameters;
         faiss::SearchParametersHNSW hnswParams;
         faiss::SearchParametersIVF ivfParams;
+
+
         auto hnswReader = dynamic_cast<const faiss::IndexHNSW*>(indexReader->index);
         if(hnswReader) {
             // Setting the ef_search value equal to what was provided during index creation. SearchParametersHNSW has a default
@@ -489,42 +495,4 @@
         // (value & 7) equivalent to value % 8
         bitsetVector[bitsetArrayIndex] = bitsetVector[bitsetArrayIndex] |  (1 << (value & 7));
     }
-<<<<<<< HEAD
-}
-
-/**
- * Based on the type of the index reader we need to return the SearchParameters. The way we do this by dynamically
- * casting the IndexReader.
- * @param indexReader
- * @param idSelector
- * @return SearchParameters
- */
-std::unique_ptr<faiss::SearchParameters> buildSearchParams(const faiss::IndexIDMap *indexReader, faiss::IDSelector* idSelector) {
-    auto hnswReader = dynamic_cast<const faiss::IndexHNSW*>(indexReader->index);
-    if(hnswReader) {
-        // we need to make this variable unique_ptr so that the scope can be shared with caller function.
-        std::unique_ptr<faiss::SearchParametersHNSW> hnswParams(new faiss::SearchParametersHNSW);
-        // Setting the ef_search value equal to what was provided during index creation. SearchParametersHNSW has a default
-        // value of ef_search = 16 which will then be used.
-        hnswParams->efSearch = hnswReader->hnsw.efSearch;
-        hnswParams->sel = idSelector;
-        return hnswParams;
-    }
-
-    auto nsgReader = dynamic_cast<const faiss::IndexNSG*>(indexReader->index);
-    if(nsgReader) {
-        // Search params not supported for the NSG index
-        throw std::runtime_error("NSG Index Type do not support for Filtered Search on Faiss");
-    }
-    auto ivfReader = dynamic_cast<const faiss::IndexIVF*>(indexReader->index);
-    auto ivfFlatReader = dynamic_cast<const faiss::IndexIVFFlat*>(indexReader->index);
-    if(ivfReader || ivfFlatReader) {
-        // we need to make this variable unique_ptr so that the scope can be shared with caller function.
-        std::unique_ptr<faiss::SearchParametersIVF> ivfParams(new faiss::SearchParametersIVF);
-        ivfParams->sel = idSelector;
-        return ivfParams;
-    }
-    throw std::runtime_error("Invalid Index Type supported for Filtered Search on Faiss");
-=======
->>>>>>> 5b26be31
 }