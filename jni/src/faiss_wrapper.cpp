/*
 * SPDX-License-Identifier: Apache-2.0
 *
 * The OpenSearch Contributors require contributions made to
 * this file be licensed under the Apache-2.0 license or a
 * compatible open source license.
 *
 * Modifications Copyright OpenSearch Contributors. See
 * GitHub history for details.
 */

#include "jni_util.h"
#include "faiss_wrapper.h"
#include "faiss_util.h"
#include "faiss_index_service.h"

#include "faiss/impl/io.h"
#include "faiss/index_factory.h"
#include "faiss/index_io.h"
#include "faiss/IndexHNSW.h"
#include "faiss/IndexIVFFlat.h"
#include "faiss/MetaIndexes.h"
#include "faiss/Index.h"
#include "faiss/impl/IDSelector.h"
#include "faiss/IndexIVFPQ.h"
#include "commons.h"
#include "faiss/IndexBinaryIVF.h"
#include "faiss/IndexBinaryHNSW.h"

#include <algorithm>
#include <jni.h>
#include <string>
#include <vector>

// Defines type of IDSelector
enum FilterIdsSelectorType{
    BITMAP = 0, BATCH = 1,
};
namespace faiss {

// Using jlong to do Bitmap selector, jlong[] equals to lucene FixedBitSet#bits
struct IDSelectorJlongBitmap : IDSelector {
    size_t n;
    const jlong* bitmap;

    /** Construct with a binary mask like Lucene FixedBitSet
     *
     * @param n size of the bitmap array
     * @param bitmap id like Lucene FixedBitSet bits
     */
    IDSelectorJlongBitmap(size_t n, const jlong* bitmap) : n(n), bitmap(bitmap) {};
    bool is_member(idx_t id) const final {
        uint64_t index = id;
        uint64_t i = index >> 6;  // div 64
        if (i >= n ) {
            return false;
        }
        return (bitmap[i] >> ( index & 63)) & 1L;
    }
    ~IDSelectorJlongBitmap() override {}
};
}
// Translate space type to faiss metric
faiss::MetricType TranslateSpaceToMetric(const std::string& spaceType);

// Set additional parameters on faiss index
void SetExtraParameters(knn_jni::JNIUtilInterface * jniUtil, JNIEnv *env,
                        const std::unordered_map<std::string, jobject>& parametersCpp, faiss::Index * index);

// Train an index with data provided
void InternalTrainIndex(faiss::Index * index, faiss::idx_t n, const float* x);

// Train a binary index with data provided
void InternalTrainBinaryIndex(faiss::IndexBinary * index, faiss::idx_t n, const uint8_t* x);

// Converts the int FilterIds to Faiss ids type array.
void convertFilterIdsToFaissIdType(const int* filterIds, int filterIdsLength, faiss::idx_t* convertedFilterIds);

// Concerts the FilterIds to BitMap
void buildFilterIdsBitMap(const int* filterIds, int filterIdsLength, uint8_t* bitsetVector);

std::unique_ptr<faiss::IDGrouperBitmap> buildIDGrouperBitmap(knn_jni::JNIUtilInterface * jniUtil, JNIEnv *env, jintArray parentIdsJ, std::vector<uint64_t>* bitmap);

// Check if a loaded index is an IVFPQ index with l2 space type
bool isIndexIVFPQL2(faiss::Index * index);

// Gets IVFPQ index from a faiss index. For faiss, we wrap the index in the type
// IndexIDMap which has member that will point to underlying index that stores the data
faiss::IndexIVFPQ * extractIVFPQIndex(faiss::Index * index);

jlong knn_jni::faiss_wrapper::InitIndex(knn_jni::JNIUtilInterface * jniUtil, JNIEnv * env, jlong numDocs, jint dimJ,
                                         jobject parametersJ, IndexService* indexService) {

    if(dimJ <= 0) {
        throw std::runtime_error("Vectors dimensions cannot be less than or equal to 0");
    }

    if (parametersJ == nullptr) {
        throw std::runtime_error("Parameters cannot be null");
    }

    // parametersJ is a Java Map<String, Object>. ConvertJavaMapToCppMap converts it to a c++ map<string, jobject>
    // so that it is easier to access.
    auto parametersCpp = jniUtil->ConvertJavaMapToCppMap(env, parametersJ);

    // Parameters to pass
    // Metric type
    jobject spaceTypeJ = knn_jni::GetJObjectFromMapOrThrow(parametersCpp, knn_jni::SPACE_TYPE);
    std::string spaceTypeCpp(jniUtil->ConvertJavaObjectToCppString(env, spaceTypeJ));
    faiss::MetricType metric = TranslateSpaceToMetric(spaceTypeCpp);
    jniUtil->DeleteLocalRef(env, spaceTypeJ);

    // Dimension
    int dim = (int)dimJ;

    // Number of docs
    int docs = (int)numDocs;

    // Index description
    jobject indexDescriptionJ = knn_jni::GetJObjectFromMapOrThrow(parametersCpp, knn_jni::INDEX_DESCRIPTION);
    std::string indexDescriptionCpp(jniUtil->ConvertJavaObjectToCppString(env, indexDescriptionJ));
    jniUtil->DeleteLocalRef(env, indexDescriptionJ);

    // Thread count
    int threadCount = 0;
    if(parametersCpp.find(knn_jni::INDEX_THREAD_QUANTITY) != parametersCpp.end()) {
        threadCount = jniUtil->ConvertJavaObjectToCppInteger(env, parametersCpp[knn_jni::INDEX_THREAD_QUANTITY]);
    }

    // Extra parameters
    // TODO: parse the entire map and remove jni object
    std::unordered_map<std::string, jobject> subParametersCpp;
    if(parametersCpp.find(knn_jni::PARAMETERS) != parametersCpp.end()) {
        subParametersCpp = jniUtil->ConvertJavaMapToCppMap(env, parametersCpp[knn_jni::PARAMETERS]);
    }
    // end parameters to pass

    // Create index
    return indexService->initIndex(jniUtil, env, metric, indexDescriptionCpp, dim, numDocs, threadCount, subParametersCpp);
}

void knn_jni::faiss_wrapper::InsertToIndex(knn_jni::JNIUtilInterface * jniUtil, JNIEnv * env, jintArray idsJ, jlong vectorsAddressJ, jint dimJ,
                                         jlong index_ptr, jint threadCount, IndexService* indexService) {
    if (idsJ == nullptr) {
        throw std::runtime_error("IDs cannot be null");
    }

    if (vectorsAddressJ <= 0) {
        throw std::runtime_error("VectorsAddress cannot be less than 0");
    }

    if(dimJ <= 0) {
        throw std::runtime_error("Vectors dimensions cannot be less than or equal to 0");
    }

    // Dimension
    int dim = (int)dimJ;

    // Number of vectors
    int numIds = jniUtil->GetJavaIntArrayLength(env, idsJ);

    // Vectors address
    int64_t vectorsAddress = (int64_t)vectorsAddressJ;

    // Ids
    auto ids = jniUtil->ConvertJavaIntArrayToCppIntVector(env, idsJ);

    // Create index
    indexService->insertToIndex(dim, numIds, threadCount, vectorsAddress, ids, index_ptr);
}

void knn_jni::faiss_wrapper::WriteIndex(knn_jni::JNIUtilInterface * jniUtil, JNIEnv * env,
                                         jstring indexPathJ, jlong index_ptr, IndexService* indexService) {

    if (indexPathJ == nullptr) {
        throw std::runtime_error("Index path cannot be null");
    }

    // Index path
    std::string indexPathCpp(jniUtil->ConvertJavaStringToCppString(env, indexPathJ));

    // Create index
    indexService->writeIndex(indexPathCpp, index_ptr);
}

void knn_jni::faiss_wrapper::CreateIndexFromTemplate(knn_jni::JNIUtilInterface * jniUtil, JNIEnv * env, jintArray idsJ,
                                                     jlong vectorsAddressJ, jint dimJ, jstring indexPathJ,
                                                     jbyteArray templateIndexJ, jobject parametersJ) {
    if (idsJ == nullptr) {
        throw std::runtime_error("IDs cannot be null");
    }

    if (vectorsAddressJ <= 0) {
        throw std::runtime_error("VectorsAddress cannot be less than 0");
    }

    if(dimJ <= 0) {
        throw std::runtime_error("Vectors dimensions cannot be less than or equal to 0");
    }

    if (indexPathJ == nullptr) {
        throw std::runtime_error("Index path cannot be null");
    }

    if (templateIndexJ == nullptr) {
        throw std::runtime_error("Template index cannot be null");
    }

    // Set thread count if it is passed in as a parameter. Setting this variable will only impact the current thread
    auto parametersCpp = jniUtil->ConvertJavaMapToCppMap(env, parametersJ);
    if(parametersCpp.find(knn_jni::INDEX_THREAD_QUANTITY) != parametersCpp.end()) {
        auto threadCount = jniUtil->ConvertJavaObjectToCppInteger(env, parametersCpp[knn_jni::INDEX_THREAD_QUANTITY]);
        omp_set_num_threads(threadCount);
    }
    jniUtil->DeleteLocalRef(env, parametersJ);

    // Read data set
    // Read vectors from memory address
    auto *inputVectors = reinterpret_cast<std::vector<float>*>(vectorsAddressJ);
    int dim = (int)dimJ;
    int numVectors = (int) (inputVectors->size() / (uint64_t) dim);
    int numIds = jniUtil->GetJavaIntArrayLength(env, idsJ);
    if (numIds != numVectors) {
        throw std::runtime_error("Number of IDs does not match number of vectors");
    }

    // Get vector of bytes from jbytearray
    int indexBytesCount = jniUtil->GetJavaBytesArrayLength(env, templateIndexJ);
    jbyte * indexBytesJ = jniUtil->GetByteArrayElements(env, templateIndexJ, nullptr);

    faiss::VectorIOReader vectorIoReader;
    for (int i = 0; i < indexBytesCount; i++) {
        vectorIoReader.data.push_back((uint8_t) indexBytesJ[i]);
    }
    jniUtil->ReleaseByteArrayElements(env, templateIndexJ, indexBytesJ, JNI_ABORT);

    // Create faiss index
    std::unique_ptr<faiss::Index> indexWriter;
    indexWriter.reset(faiss::read_index(&vectorIoReader, 0));

    auto idVector = jniUtil->ConvertJavaIntArrayToCppIntVector(env, idsJ);
    faiss::IndexIDMap idMap =  faiss::IndexIDMap(indexWriter.get());
    idMap.add_with_ids(numVectors, inputVectors->data(), idVector.data());
    // Releasing the vectorsAddressJ memory as that is not required once we have created the index.
    // This is not the ideal approach, please refer this gh issue for long term solution:
    // https://github.com/opensearch-project/k-NN/issues/1600
    delete inputVectors;
    // Write the index to disk
    std::string indexPathCpp(jniUtil->ConvertJavaStringToCppString(env, indexPathJ));
    faiss::write_index(&idMap, indexPathCpp.c_str());
}

void knn_jni::faiss_wrapper::CreateBinaryIndexFromTemplate(knn_jni::JNIUtilInterface * jniUtil, JNIEnv * env, jintArray idsJ,
                                                     jlong vectorsAddressJ, jint dimJ, jstring indexPathJ,
                                                     jbyteArray templateIndexJ, jobject parametersJ) {
    if (idsJ == nullptr) {
        throw std::runtime_error("IDs cannot be null");
    }

    if (vectorsAddressJ <= 0) {
        throw std::runtime_error("VectorsAddress cannot be less than 0");
    }

    if(dimJ <= 0) {
        throw std::runtime_error("Vectors dimensions cannot be less than or equal to 0");
    }

    if (indexPathJ == nullptr) {
        throw std::runtime_error("Index path cannot be null");
    }

    if (templateIndexJ == nullptr) {
        throw std::runtime_error("Template index cannot be null");
    }

    // Set thread count if it is passed in as a parameter. Setting this variable will only impact the current thread
    auto parametersCpp = jniUtil->ConvertJavaMapToCppMap(env, parametersJ);
    if(parametersCpp.find(knn_jni::INDEX_THREAD_QUANTITY) != parametersCpp.end()) {
        auto threadCount = jniUtil->ConvertJavaObjectToCppInteger(env, parametersCpp[knn_jni::INDEX_THREAD_QUANTITY]);
        omp_set_num_threads(threadCount);
    }
    jniUtil->DeleteLocalRef(env, parametersJ);

    // Read data set
    // Read vectors from memory address
    auto *inputVectors = reinterpret_cast<std::vector<uint8_t>*>(vectorsAddressJ);
    int dim = (int)dimJ;
    if (dim % 8 != 0) {
        throw std::runtime_error("Dimensions should be multiple of 8");
    }
    int numVectors = (int) (inputVectors->size() / (uint64_t) (dim / 8));
    int numIds = jniUtil->GetJavaIntArrayLength(env, idsJ);
    if (numIds != numVectors) {
        throw std::runtime_error("Number of IDs does not match number of vectors");
    }

    // Get vector of bytes from jbytearray
    int indexBytesCount = jniUtil->GetJavaBytesArrayLength(env, templateIndexJ);
    jbyte * indexBytesJ = jniUtil->GetByteArrayElements(env, templateIndexJ, nullptr);

    faiss::VectorIOReader vectorIoReader;
    for (int i = 0; i < indexBytesCount; i++) {
        vectorIoReader.data.push_back((uint8_t) indexBytesJ[i]);
    }
    jniUtil->ReleaseByteArrayElements(env, templateIndexJ, indexBytesJ, JNI_ABORT);

    // Create faiss index
    std::unique_ptr<faiss::IndexBinary> indexWriter;
    indexWriter.reset(faiss::read_index_binary(&vectorIoReader, 0));

    auto idVector = jniUtil->ConvertJavaIntArrayToCppIntVector(env, idsJ);
    faiss::IndexBinaryIDMap idMap =  faiss::IndexBinaryIDMap(indexWriter.get());
    idMap.add_with_ids(numVectors, reinterpret_cast<const uint8_t*>(inputVectors->data()), idVector.data());
    // Releasing the vectorsAddressJ memory as that is not required once we have created the index.
    // This is not the ideal approach, please refer this gh issue for long term solution:
    // https://github.com/opensearch-project/k-NN/issues/1600
    delete inputVectors;
    // Write the index to disk
    std::string indexPathCpp(jniUtil->ConvertJavaStringToCppString(env, indexPathJ));
    faiss::write_index_binary(&idMap, indexPathCpp.c_str());
}

void knn_jni::faiss_wrapper::CreateByteIndexFromTemplate(knn_jni::JNIUtilInterface * jniUtil, JNIEnv * env, jintArray idsJ,
                                                     jlong vectorsAddressJ, jint dimJ, jstring indexPathJ,
                                                     jbyteArray templateIndexJ, jobject parametersJ) {
    if (idsJ == nullptr) {
        throw std::runtime_error("IDs cannot be null");
    }

    if (vectorsAddressJ <= 0) {
        throw std::runtime_error("VectorsAddress cannot be less than 0");
    }

    if(dimJ <= 0) {
        throw std::runtime_error("Vectors dimensions cannot be less than or equal to 0");
    }

    if (indexPathJ == nullptr) {
        throw std::runtime_error("Index path cannot be null");
    }

    if (templateIndexJ == nullptr) {
        throw std::runtime_error("Template index cannot be null");
    }

    // Set thread count if it is passed in as a parameter. Setting this variable will only impact the current thread
    auto parametersCpp = jniUtil->ConvertJavaMapToCppMap(env, parametersJ);
    if(parametersCpp.find(knn_jni::INDEX_THREAD_QUANTITY) != parametersCpp.end()) {
        auto threadCount = jniUtil->ConvertJavaObjectToCppInteger(env, parametersCpp[knn_jni::INDEX_THREAD_QUANTITY]);
        omp_set_num_threads(threadCount);
    }
    jniUtil->DeleteLocalRef(env, parametersJ);

    // Read data set
    // Read vectors from memory address
    auto *inputVectors = reinterpret_cast<std::vector<int8_t>*>(vectorsAddressJ);
    int dim = (int)dimJ;
    int numVectors = (int) (inputVectors->size() / (uint64_t) dim);
    int numIds = jniUtil->GetJavaIntArrayLength(env, idsJ);

    if (numIds != numVectors) {
        throw std::runtime_error("Number of IDs does not match number of vectors");
    }

    // Get vector of bytes from jbytearray
    int indexBytesCount = jniUtil->GetJavaBytesArrayLength(env, templateIndexJ);
    jbyte * indexBytesJ = jniUtil->GetByteArrayElements(env, templateIndexJ, nullptr);

    faiss::VectorIOReader vectorIoReader;
    for (int i = 0; i < indexBytesCount; i++) {
        vectorIoReader.data.push_back((uint8_t) indexBytesJ[i]);
    }
    jniUtil->ReleaseByteArrayElements(env, templateIndexJ, indexBytesJ, JNI_ABORT);

    // Create faiss index
    std::unique_ptr<faiss::Index> indexWriter;
    indexWriter.reset(faiss::read_index(&vectorIoReader, 0));

    auto ids = jniUtil->ConvertJavaIntArrayToCppIntVector(env, idsJ);
    faiss::IndexIDMap idMap =  faiss::IndexIDMap(indexWriter.get());

    // Add vectors in batches by casting int8 vectors into float with a batch size of 1000 to avoid additional memory spike.
    // Refer to this github issue for more details https://github.com/opensearch-project/k-NN/issues/1659#issuecomment-2307390255
    int batchSize = 1000;
    std::vector <float> inputFloatVectors(batchSize * dim);
    std::vector <int64_t> floatVectorsIds(batchSize);
    int id = 0;
    auto iter = inputVectors->begin();

    for (int id = 0; id < numVectors; id += batchSize) {
        if (numVectors - id < batchSize) {
            batchSize = numVectors - id;
        }

        for (int i = 0; i < batchSize; ++i) {
            floatVectorsIds[i] = ids[id + i];
            for (int j = 0; j < dim; ++j, ++iter) {
                inputFloatVectors[i * dim + j] = static_cast<float>(*iter);
            }
        }
        idMap.add_with_ids(batchSize, inputFloatVectors.data(), floatVectorsIds.data());
    }

    // Releasing the vectorsAddressJ memory as that is not required once we have created the index.
    // This is not the ideal approach, please refer this gh issue for long term solution:
    // https://github.com/opensearch-project/k-NN/issues/1600
    delete inputVectors;
    // Write the index to disk
    std::string indexPathCpp(jniUtil->ConvertJavaStringToCppString(env, indexPathJ));
    faiss::write_index(&idMap, indexPathCpp.c_str());
}

jlong knn_jni::faiss_wrapper::LoadIndex(knn_jni::JNIUtilInterface * jniUtil, JNIEnv * env, jstring indexPathJ) {
    if (indexPathJ == nullptr) {
        throw std::runtime_error("Index path cannot be null");
    }

    std::string indexPathCpp(jniUtil->ConvertJavaStringToCppString(env, indexPathJ));
    // Skipping IO_FLAG_PQ_SKIP_SDC_TABLE because the index is read only and the sdc table is only used during ingestion
    // Skipping IO_PRECOMPUTE_TABLE because it is only needed for IVFPQ-l2 and it leads to high memory consumption if
    // done for each segment. Instead, we will set it later on with `setSharedIndexState`
    faiss::Index* indexReader = faiss::read_index(indexPathCpp.c_str(), faiss::IO_FLAG_READ_ONLY | faiss::IO_FLAG_PQ_SKIP_SDC_TABLE | faiss::IO_FLAG_SKIP_PRECOMPUTE_TABLE);
    return (jlong) indexReader;
}

jlong knn_jni::faiss_wrapper::LoadBinaryIndex(knn_jni::JNIUtilInterface * jniUtil, JNIEnv * env, jstring indexPathJ) {
    if (indexPathJ == nullptr) {
        throw std::runtime_error("Index path cannot be null");
    }

    std::string indexPathCpp(jniUtil->ConvertJavaStringToCppString(env, indexPathJ));
    // Skipping IO_FLAG_PQ_SKIP_SDC_TABLE because the index is read only and the sdc table is only used during ingestion
    // Skipping IO_PRECOMPUTE_TABLE because it is only needed for IVFPQ-l2 and it leads to high memory consumption if
    // done for each segment. Instead, we will set it later on with `setSharedIndexState`
    faiss::IndexBinary* indexReader = faiss::read_index_binary(indexPathCpp.c_str(), faiss::IO_FLAG_READ_ONLY | faiss::IO_FLAG_PQ_SKIP_SDC_TABLE | faiss::IO_FLAG_SKIP_PRECOMPUTE_TABLE);
    return (jlong) indexReader;
}

bool knn_jni::faiss_wrapper::IsSharedIndexStateRequired(jlong indexPointerJ) {
    auto * index = reinterpret_cast<faiss::Index*>(indexPointerJ);
    return isIndexIVFPQL2(index);
}

jlong knn_jni::faiss_wrapper::InitSharedIndexState(jlong indexPointerJ) {
    auto * index = reinterpret_cast<faiss::Index*>(indexPointerJ);
    if (!isIndexIVFPQL2(index)) {
        throw std::runtime_error("Unable to init shared index state from index. index is not of type IVFPQ-l2");
    }

    auto * indexIVFPQ = extractIVFPQIndex(index);
    int use_precomputed_table = 0;
    auto * sharedMemoryAddress = new faiss::AlignedTable<float>();
    faiss::initialize_IVFPQ_precomputed_table(
            use_precomputed_table,
            indexIVFPQ->quantizer,
            indexIVFPQ->pq,
            *sharedMemoryAddress,
            indexIVFPQ->by_residual,
            indexIVFPQ->verbose);
    return (jlong) sharedMemoryAddress;
}

void knn_jni::faiss_wrapper::SetSharedIndexState(jlong indexPointerJ, jlong shareIndexStatePointerJ) {
    auto * index = reinterpret_cast<faiss::Index*>(indexPointerJ);
    if (!isIndexIVFPQL2(index)) {
        throw std::runtime_error("Unable to set shared index state from index. index is not of type IVFPQ-l2");
    }
    auto * indexIVFPQ = extractIVFPQIndex(index);

    //TODO: Currently, the only shared state is that of the AlignedTable associated with
    // IVFPQ-l2 index type (see https://github.com/opensearch-project/k-NN/issues/1507). In the future,
    // this will be generalized and more information will be needed to determine the shared type. But, until then,
    // this is fine.
    auto *alignTable = reinterpret_cast<faiss::AlignedTable<float>*>(shareIndexStatePointerJ);
    // In faiss, usePrecomputedTable can have a couple different values:
    //  -1  -> dont use the table
    //   0  -> tell initialize_IVFPQ_precomputed_table to select the best value and change the value
    //   1  -> default behavior
    //   2  -> Index is of type "MultiIndexQuantizer"
    // This index will be of type IndexIVFPQ always. We never create "MultiIndexQuantizer". So, the value we
    // want is 1.
    // (ref: https://github.com/facebookresearch/faiss/blob/v1.8.0/faiss/IndexIVFPQ.cpp#L383-L410)
    int usePrecomputedTable = 1;
    indexIVFPQ->set_precomputed_table(alignTable, usePrecomputedTable);
}

jobjectArray knn_jni::faiss_wrapper::QueryIndex(knn_jni::JNIUtilInterface * jniUtil, JNIEnv * env, jlong indexPointerJ,
                                                jfloatArray queryVectorJ, jint kJ, jobject methodParamsJ, jintArray parentIdsJ) {
    return knn_jni::faiss_wrapper::QueryIndex_WithFilter(jniUtil, env, indexPointerJ, queryVectorJ, kJ, methodParamsJ, nullptr, 0, parentIdsJ);
}

jobjectArray knn_jni::faiss_wrapper::QueryIndex_WithFilter(knn_jni::JNIUtilInterface * jniUtil, JNIEnv * env, jlong indexPointerJ,
                                                jfloatArray queryVectorJ, jint kJ, jobject methodParamsJ, jlongArray filterIdsJ, jint filterIdsTypeJ, jintArray parentIdsJ) {

    if (queryVectorJ == nullptr) {
        throw std::runtime_error("Query Vector cannot be null");
    }

    auto *indexReader = reinterpret_cast<faiss::IndexIDMap *>(indexPointerJ);

    if (indexReader == nullptr) {
        throw std::runtime_error("Invalid pointer to index");
    }

    std::unordered_map<std::string, jobject> methodParams;
    if (methodParamsJ != nullptr) {
        methodParams = jniUtil->ConvertJavaMapToCppMap(env, methodParamsJ);
    }
    // The ids vector will hold the top k ids from the search and the dis vector will hold the top k distances from
    // the query point
    std::vector<float> dis(kJ);
    std::vector<faiss::idx_t> ids(kJ);
    float* rawQueryvector = jniUtil->GetFloatArrayElements(env, queryVectorJ, nullptr);
    /*
        Setting the omp_set_num_threads to 1 to make sure that no new OMP threads are getting created.
    */
    omp_set_num_threads(1);
    // create the filterSearch params if the filterIdsJ is not a null pointer
    if(filterIdsJ != nullptr) {
        jlong *filteredIdsArray = jniUtil->GetLongArrayElements(env, filterIdsJ, nullptr);
        int filterIdsLength = jniUtil->GetJavaLongArrayLength(env, filterIdsJ);
        std::unique_ptr<faiss::IDSelector> idSelector;
        if(filterIdsTypeJ == BITMAP) {
            idSelector.reset(new faiss::IDSelectorJlongBitmap(filterIdsLength, filteredIdsArray));
        } else {
            faiss::idx_t* batchIndices = reinterpret_cast<faiss::idx_t*>(filteredIdsArray);
            idSelector.reset(new faiss::IDSelectorBatch(filterIdsLength, batchIndices));
        }
        faiss::SearchParameters *searchParameters;
        faiss::SearchParametersHNSW hnswParams;
        faiss::SearchParametersIVF ivfParams;
        std::unique_ptr<faiss::IDGrouperBitmap> idGrouper;
        std::vector<uint64_t> idGrouperBitmap;
        auto hnswReader = dynamic_cast<const faiss::IndexHNSW*>(indexReader->index);
        if(hnswReader) {
            // Query param efsearch supersedes ef_search provided during index setting.
            hnswParams.efSearch = knn_jni::commons::getIntegerMethodParameter(env, jniUtil, methodParams, EF_SEARCH, hnswReader->hnsw.efSearch);
            hnswParams.sel = idSelector.get();
            if (parentIdsJ != nullptr) {
                idGrouper = buildIDGrouperBitmap(jniUtil, env, parentIdsJ, &idGrouperBitmap);
                hnswParams.grp = idGrouper.get();
            }
            searchParameters = &hnswParams;
        } else {
            auto ivfReader = dynamic_cast<const faiss::IndexIVF*>(indexReader->index);
            auto ivfFlatReader = dynamic_cast<const faiss::IndexIVFFlat*>(indexReader->index);
            
            if(ivfReader || ivfFlatReader) {
                int indexNprobe = ivfReader == nullptr ? ivfFlatReader->nprobe : ivfReader->nprobe;
                ivfParams.nprobe = commons::getIntegerMethodParameter(env, jniUtil, methodParams, NPROBES, indexNprobe);
                ivfParams.sel = idSelector.get();
                searchParameters = &ivfParams;
            }
        }
        try {
            indexReader->search(1, rawQueryvector, kJ, dis.data(), ids.data(), searchParameters);
        } catch (...) {
            jniUtil->ReleaseFloatArrayElements(env, queryVectorJ, rawQueryvector, JNI_ABORT);
            jniUtil->ReleaseLongArrayElements(env, filterIdsJ, filteredIdsArray, JNI_ABORT);
            throw;
        }
        jniUtil->ReleaseLongArrayElements(env, filterIdsJ, filteredIdsArray, JNI_ABORT);
    } else {
        faiss::SearchParameters *searchParameters = nullptr;
        faiss::SearchParametersHNSW hnswParams;
        faiss::SearchParametersIVF ivfParams;
        std::unique_ptr<faiss::IDGrouperBitmap> idGrouper;
        std::vector<uint64_t> idGrouperBitmap;
        auto hnswReader = dynamic_cast<const faiss::IndexHNSW*>(indexReader->index);
        if(hnswReader != nullptr) {
            // Query param efsearch supersedes ef_search provided during index setting.
            hnswParams.efSearch = knn_jni::commons::getIntegerMethodParameter(env, jniUtil, methodParams, EF_SEARCH, hnswReader->hnsw.efSearch);
            if (parentIdsJ != nullptr) {
                idGrouper = buildIDGrouperBitmap(jniUtil, env, parentIdsJ, &idGrouperBitmap);
                hnswParams.grp = idGrouper.get();
            }
            searchParameters = &hnswParams;
        } else {
            auto ivfReader = dynamic_cast<const faiss::IndexIVF*>(indexReader->index);
            if (ivfReader) {
                int indexNprobe = ivfReader->nprobe;
                ivfParams.nprobe = commons::getIntegerMethodParameter(env, jniUtil, methodParams, NPROBES, indexNprobe);
                searchParameters = &ivfParams;
            }
        }
        try {
            indexReader->search(1, rawQueryvector, kJ, dis.data(), ids.data(), searchParameters);
        } catch (...) {
            jniUtil->ReleaseFloatArrayElements(env, queryVectorJ, rawQueryvector, JNI_ABORT);
            throw;
        }
    }
    jniUtil->ReleaseFloatArrayElements(env, queryVectorJ, rawQueryvector, JNI_ABORT);

    // If there are not k results, the results will be padded with -1. Find the first -1, and set result size to that
    // index
    int resultSize = kJ;
    auto it = std::find(ids.begin(), ids.end(), -1);
    if (it != ids.end()) {
        resultSize = it - ids.begin();
    }

    jclass resultClass = jniUtil->FindClass(env,"org/opensearch/knn/index/query/KNNQueryResult");
    jmethodID allArgs = jniUtil->FindMethod(env, "org/opensearch/knn/index/query/KNNQueryResult", "<init>");

    jobjectArray results = jniUtil->NewObjectArray(env, resultSize, resultClass, nullptr);

    jobject result;
    for(int i = 0; i < resultSize; ++i) {
        result = jniUtil->NewObject(env, resultClass, allArgs, ids[i], dis[i]);
        jniUtil->SetObjectArrayElement(env, results, i, result);
    }
    return results;
}

jobjectArray knn_jni::faiss_wrapper::QueryBinaryIndex_WithFilter(knn_jni::JNIUtilInterface * jniUtil, JNIEnv * env, jlong indexPointerJ,
                                                jbyteArray queryVectorJ, jint kJ, jobject methodParamsJ, jlongArray filterIdsJ, jint filterIdsTypeJ, jintArray parentIdsJ) {

    if (queryVectorJ == nullptr) {
        throw std::runtime_error("Query Vector cannot be null");
    }

    auto *indexReader = reinterpret_cast<faiss::IndexBinaryIDMap *>(indexPointerJ);

    if (indexReader == nullptr) {
        throw std::runtime_error("Invalid pointer to index");
    }

    std::unordered_map<std::string, jobject> methodParams;
    if (methodParamsJ != nullptr) {
        methodParams = jniUtil->ConvertJavaMapToCppMap(env, methodParamsJ);
    }

    // The ids vector will hold the top k ids from the search and the dis vector will hold the top k distances from
    // the query point
    std::vector<int32_t> dis(kJ);
    std::vector<faiss::idx_t> ids(kJ);
    int8_t* rawQueryvector = jniUtil->GetByteArrayElements(env, queryVectorJ, nullptr);
    /*
        Setting the omp_set_num_threads to 1 to make sure that no new OMP threads are getting created.
    */
    omp_set_num_threads(1);
    // create the filterSearch params if the filterIdsJ is not a null pointer
    if(filterIdsJ != nullptr) {
        jlong *filteredIdsArray = jniUtil->GetLongArrayElements(env, filterIdsJ, nullptr);
        int filterIdsLength = jniUtil->GetJavaLongArrayLength(env, filterIdsJ);
        std::unique_ptr<faiss::IDSelector> idSelector;
        if(filterIdsTypeJ == BITMAP) {
            idSelector.reset(new faiss::IDSelectorJlongBitmap(filterIdsLength, filteredIdsArray));
        } else {
            faiss::idx_t* batchIndices = reinterpret_cast<faiss::idx_t*>(filteredIdsArray);
            idSelector.reset(new faiss::IDSelectorBatch(filterIdsLength, batchIndices));
        }
        faiss::SearchParameters *searchParameters;
        faiss::SearchParametersHNSW hnswParams;
        faiss::SearchParametersIVF ivfParams;
        std::unique_ptr<faiss::IDGrouperBitmap> idGrouper;
        std::vector<uint64_t> idGrouperBitmap;
        auto hnswReader = dynamic_cast<const faiss::IndexBinaryHNSW*>(indexReader->index);
        if(hnswReader) {
            // Query param efsearch supersedes ef_search provided during index setting.
            hnswParams.efSearch = knn_jni::commons::getIntegerMethodParameter(env, jniUtil, methodParams, EF_SEARCH, hnswReader->hnsw.efSearch);
            hnswParams.sel = idSelector.get();
            if (parentIdsJ != nullptr) {
                idGrouper = buildIDGrouperBitmap(jniUtil, env, parentIdsJ, &idGrouperBitmap);
                hnswParams.grp = idGrouper.get();
            }
            searchParameters = &hnswParams;
        } else {
            auto ivfReader = dynamic_cast<const faiss::IndexBinaryIVF*>(indexReader->index);
            if(ivfReader) {
                ivfParams.sel = idSelector.get();
                searchParameters = &ivfParams;
            }
        }
        try {
            indexReader->search(1, reinterpret_cast<uint8_t*>(rawQueryvector), kJ, dis.data(), ids.data(), searchParameters);
        } catch (...) {
            jniUtil->ReleaseByteArrayElements(env, queryVectorJ, rawQueryvector, JNI_ABORT);
            jniUtil->ReleaseLongArrayElements(env, filterIdsJ, filteredIdsArray, JNI_ABORT);
            throw;
        }
        jniUtil->ReleaseLongArrayElements(env, filterIdsJ, filteredIdsArray, JNI_ABORT);
    } else {
        faiss::SearchParameters *searchParameters = nullptr;
        faiss::SearchParametersHNSW hnswParams;
        faiss::SearchParametersIVF ivfParams;
        std::unique_ptr<faiss::IDGrouperBitmap> idGrouper;
        std::vector<uint64_t> idGrouperBitmap;
        auto ivfReader = dynamic_cast<const faiss::IndexBinaryIVF*>(indexReader->index);
        // TODO currently, search parameter is not supported in binary index
        // To avoid test failure, we skip setting ef search when methodPramsJ is null temporary
        if (ivfReader) {
            int indexNprobe = ivfReader->nprobe;
            ivfParams.nprobe = commons::getIntegerMethodParameter(env, jniUtil, methodParams, NPROBES, indexNprobe);
            searchParameters = &ivfParams;
        } else {
            auto hnswReader = dynamic_cast<const faiss::IndexBinaryHNSW*>(indexReader->index);
            if(hnswReader != nullptr && (methodParamsJ != nullptr || parentIdsJ != nullptr)) {
               // Query param efsearch supersedes ef_search provided during index setting.
               hnswParams.efSearch = knn_jni::commons::getIntegerMethodParameter(env, jniUtil, methodParams, EF_SEARCH, hnswReader->hnsw.efSearch);
               if (parentIdsJ != nullptr) {
                   idGrouper = buildIDGrouperBitmap(jniUtil, env, parentIdsJ, &idGrouperBitmap);
                   hnswParams.grp = idGrouper.get();
               }
               searchParameters = &hnswParams;
            }
        }

        try {
            indexReader->search(1, reinterpret_cast<uint8_t*>(rawQueryvector), kJ, dis.data(), ids.data(), searchParameters);
        } catch (...) {
            jniUtil->ReleaseByteArrayElements(env, queryVectorJ, rawQueryvector, JNI_ABORT);
            throw;
        }
    }
    jniUtil->ReleaseByteArrayElements(env, queryVectorJ, rawQueryvector, JNI_ABORT);

    // If there are not k results, the results will be padded with -1. Find the first -1, and set result size to that
    // index
    int resultSize = kJ;
    auto it = std::find(ids.begin(), ids.end(), -1);
    if (it != ids.end()) {
        resultSize = it - ids.begin();
    }

    jclass resultClass = jniUtil->FindClass(env,"org/opensearch/knn/index/query/KNNQueryResult");
    jmethodID allArgs = jniUtil->FindMethod(env, "org/opensearch/knn/index/query/KNNQueryResult", "<init>");

    jobjectArray results = jniUtil->NewObjectArray(env, resultSize, resultClass, nullptr);

    jobject result;
    for(int i = 0; i < resultSize; ++i) {
        result = jniUtil->NewObject(env, resultClass, allArgs, ids[i], dis[i]);
        jniUtil->SetObjectArrayElement(env, results, i, result);
    }
    return results;
}

void knn_jni::faiss_wrapper::Free(jlong indexPointer, jboolean isBinaryIndexJ) {
    bool isBinaryIndex = static_cast<bool>(isBinaryIndexJ);
    if (isBinaryIndex) {
        auto *indexWrapper = reinterpret_cast<faiss::IndexBinary*>(indexPointer);
        delete indexWrapper;
    }
    else {
        auto *indexWrapper = reinterpret_cast<faiss::Index*>(indexPointer);
        delete indexWrapper;
    }
}

void knn_jni::faiss_wrapper::FreeSharedIndexState(jlong shareIndexStatePointerJ) {
    //TODO: Currently, the only shared state is that of the AlignedTable associated with
    // IVFPQ-l2 index type (see https://github.com/opensearch-project/k-NN/issues/1507). In the future,
    // this will be generalized and more information will be needed to determine the shared type. But, until then,
    // this is fine.
    auto *alignTable = reinterpret_cast<faiss::AlignedTable<float>*>(shareIndexStatePointerJ);
    delete alignTable;
}

void knn_jni::faiss_wrapper::InitLibrary() {
    //set thread 1 cause ES has Search thread
    //TODO make it different at search and write
    //	omp_set_num_threads(1);
}

jbyteArray knn_jni::faiss_wrapper::TrainIndex(knn_jni::JNIUtilInterface * jniUtil, JNIEnv * env, jobject parametersJ,
                                              jint dimensionJ, jlong trainVectorsPointerJ) {
    // First, we need to build the index
    if (parametersJ == nullptr) {
        throw std::runtime_error("Parameters cannot be null");
    }

    auto parametersCpp = jniUtil->ConvertJavaMapToCppMap(env, parametersJ);

    jobject spaceTypeJ = knn_jni::GetJObjectFromMapOrThrow(parametersCpp, knn_jni::SPACE_TYPE);
    std::string spaceTypeCpp(jniUtil->ConvertJavaObjectToCppString(env, spaceTypeJ));
    faiss::MetricType metric = TranslateSpaceToMetric(spaceTypeCpp);

    // Create faiss index
    jobject indexDescriptionJ = knn_jni::GetJObjectFromMapOrThrow(parametersCpp, knn_jni::INDEX_DESCRIPTION);
    std::string indexDescriptionCpp(jniUtil->ConvertJavaObjectToCppString(env, indexDescriptionJ));

    std::unique_ptr<faiss::Index> indexWriter;
    indexWriter.reset(faiss::index_factory((int) dimensionJ, indexDescriptionCpp.c_str(), metric));

    // Related to https://github.com/facebookresearch/faiss/issues/1621. HNSWPQ defaults to l2 even when metric is
    // passed in. This updates it to the correct metric.
    indexWriter->metric_type = metric;
    if (auto * indexHnswPq = dynamic_cast<faiss::IndexHNSWPQ*>(indexWriter.get())) {
        indexHnswPq->storage->metric_type = metric;
    }

    // Set thread count if it is passed in as a parameter. Setting this variable will only impact the current thread
    if(parametersCpp.find(knn_jni::INDEX_THREAD_QUANTITY) != parametersCpp.end()) {
        auto threadCount = jniUtil->ConvertJavaObjectToCppInteger(env, parametersCpp[knn_jni::INDEX_THREAD_QUANTITY]);
        omp_set_num_threads(threadCount);
    }

    // Add extra parameters that cant be configured with the index factory
    if(parametersCpp.find(knn_jni::PARAMETERS) != parametersCpp.end()) {
        jobject subParametersJ = parametersCpp[knn_jni::PARAMETERS];
        auto subParametersCpp = jniUtil->ConvertJavaMapToCppMap(env, subParametersJ);
        SetExtraParameters(jniUtil, env, subParametersCpp, indexWriter.get());
        jniUtil->DeleteLocalRef(env, subParametersJ);
    }

    // Train index if needed
    auto *trainingVectorsPointerCpp = reinterpret_cast<std::vector<float>*>(trainVectorsPointerJ);
    int numVectors = trainingVectorsPointerCpp->size()/(int) dimensionJ;
    if(!indexWriter->is_trained) {
        InternalTrainIndex(indexWriter.get(), numVectors, trainingVectorsPointerCpp->data());
    }
    jniUtil->DeleteLocalRef(env, parametersJ);

    // Now that indexWriter is trained, we just load the bytes into an array and return
    faiss::VectorIOWriter vectorIoWriter;
    faiss::write_index(indexWriter.get(), &vectorIoWriter);

    // Wrap in smart pointer
    std::unique_ptr<jbyte[]> jbytesBuffer;
    jbytesBuffer.reset(new jbyte[vectorIoWriter.data.size()]);
    int c = 0;
    for (auto b : vectorIoWriter.data) {
        jbytesBuffer[c++] = (jbyte) b;
    }

    jbyteArray ret = jniUtil->NewByteArray(env, vectorIoWriter.data.size());
    jniUtil->SetByteArrayRegion(env, ret, 0, vectorIoWriter.data.size(), jbytesBuffer.get());
    return ret;
}

jbyteArray knn_jni::faiss_wrapper::TrainBinaryIndex(knn_jni::JNIUtilInterface * jniUtil, JNIEnv * env, jobject parametersJ,
                                              jint dimensionJ, jlong trainVectorsPointerJ) {
    // First, we need to build the index
    if (parametersJ == nullptr) {
        throw std::runtime_error("Parameters cannot be null");
    }

    auto parametersCpp = jniUtil->ConvertJavaMapToCppMap(env, parametersJ);

    jobject spaceTypeJ = knn_jni::GetJObjectFromMapOrThrow(parametersCpp, knn_jni::SPACE_TYPE);
    std::string spaceTypeCpp(jniUtil->ConvertJavaObjectToCppString(env, spaceTypeJ));
    faiss::MetricType metric = TranslateSpaceToMetric(spaceTypeCpp);

    // Create faiss index
    jobject indexDescriptionJ = knn_jni::GetJObjectFromMapOrThrow(parametersCpp, knn_jni::INDEX_DESCRIPTION);
    std::string indexDescriptionCpp(jniUtil->ConvertJavaObjectToCppString(env, indexDescriptionJ));

    std::unique_ptr<faiss::IndexBinary> indexWriter;
    indexWriter.reset(faiss::index_binary_factory((int) dimensionJ, indexDescriptionCpp.c_str()));

    // Set thread count if it is passed in as a parameter. Setting this variable will only impact the current thread
    if(parametersCpp.find(knn_jni::INDEX_THREAD_QUANTITY) != parametersCpp.end()) {
        auto threadCount = jniUtil->ConvertJavaObjectToCppInteger(env, parametersCpp[knn_jni::INDEX_THREAD_QUANTITY]);
        omp_set_num_threads(threadCount);
    }

    // Train index if needed
<<<<<<< HEAD
    auto *trainingVectorsPointerCpp = reinterpret_cast<std::vector<uint8_t>*>(trainVectorsPointerJ);
    int numVectors = trainingVectorsPointerCpp->size() * 8 /(int) dimensionJ;
=======
    int dim = (int)dimensionJ;
    if (dim % 8 != 0) {
        throw std::runtime_error("Dimensions should be multiple of 8");
    }
    auto *trainingVectorsPointerCpp = reinterpret_cast<std::vector<uint8_t>*>(trainVectorsPointerJ);
    int numVectors = (int) (trainingVectorsPointerCpp->size() / (dim / 8));
>>>>>>> 18c26f3a
    if(!indexWriter->is_trained) {
        InternalTrainBinaryIndex(indexWriter.get(), numVectors, trainingVectorsPointerCpp->data());
    }
    jniUtil->DeleteLocalRef(env, parametersJ);

    // Now that indexWriter is trained, we just load the bytes into an array and return
    faiss::VectorIOWriter vectorIoWriter;
    faiss::write_index_binary(indexWriter.get(), &vectorIoWriter);

    // Wrap in smart pointer
    std::unique_ptr<jbyte[]> jbytesBuffer;
    jbytesBuffer.reset(new jbyte[vectorIoWriter.data.size()]);
    int c = 0;
    for (auto b : vectorIoWriter.data) {
        jbytesBuffer[c++] = (jbyte) b;
    }

    jbyteArray ret = jniUtil->NewByteArray(env, vectorIoWriter.data.size());
    jniUtil->SetByteArrayRegion(env, ret, 0, vectorIoWriter.data.size(), jbytesBuffer.get());
    return ret;
}

jbyteArray knn_jni::faiss_wrapper::TrainByteIndex(knn_jni::JNIUtilInterface * jniUtil, JNIEnv * env, jobject parametersJ,
                                              jint dimensionJ, jlong trainVectorsPointerJ) {
    // First, we need to build the index
    if (parametersJ == nullptr) {
        throw std::runtime_error("Parameters cannot be null");
    }

    auto parametersCpp = jniUtil->ConvertJavaMapToCppMap(env, parametersJ);

    jobject spaceTypeJ = knn_jni::GetJObjectFromMapOrThrow(parametersCpp, knn_jni::SPACE_TYPE);
    std::string spaceTypeCpp(jniUtil->ConvertJavaObjectToCppString(env, spaceTypeJ));
    faiss::MetricType metric = TranslateSpaceToMetric(spaceTypeCpp);

    // Create faiss index
    jobject indexDescriptionJ = knn_jni::GetJObjectFromMapOrThrow(parametersCpp, knn_jni::INDEX_DESCRIPTION);
    std::string indexDescriptionCpp(jniUtil->ConvertJavaObjectToCppString(env, indexDescriptionJ));

    std::unique_ptr<faiss::Index> indexWriter;
    indexWriter.reset(faiss::index_factory((int) dimensionJ, indexDescriptionCpp.c_str(), metric));

    // Set thread count if it is passed in as a parameter. Setting this variable will only impact the current thread
    if(parametersCpp.find(knn_jni::INDEX_THREAD_QUANTITY) != parametersCpp.end()) {
        auto threadCount = jniUtil->ConvertJavaObjectToCppInteger(env, parametersCpp[knn_jni::INDEX_THREAD_QUANTITY]);
        omp_set_num_threads(threadCount);
    }

    // Add extra parameters that cant be configured with the index factory
    if(parametersCpp.find(knn_jni::PARAMETERS) != parametersCpp.end()) {
        jobject subParametersJ = parametersCpp[knn_jni::PARAMETERS];
        auto subParametersCpp = jniUtil->ConvertJavaMapToCppMap(env, subParametersJ);
        SetExtraParameters(jniUtil, env, subParametersCpp, indexWriter.get());
        jniUtil->DeleteLocalRef(env, subParametersJ);
    }

    // Train index if needed
    auto *trainingVectorsPointerCpp = reinterpret_cast<std::vector<int8_t>*>(trainVectorsPointerJ);
    int numVectors = trainingVectorsPointerCpp->size()/(int) dimensionJ;

    auto iter = trainingVectorsPointerCpp->begin();
    std::vector <float> trainingFloatVectors(numVectors * dimensionJ);
    for(int i=0; i < numVectors * dimensionJ; ++i, ++iter) {
    trainingFloatVectors[i] = static_cast<float>(*iter);
    }

    if(!indexWriter->is_trained) {
     InternalTrainIndex(indexWriter.get(), numVectors, trainingFloatVectors.data());
    }
    jniUtil->DeleteLocalRef(env, parametersJ);

    // Now that indexWriter is trained, we just load the bytes into an array and return
    faiss::VectorIOWriter vectorIoWriter;
    faiss::write_index(indexWriter.get(), &vectorIoWriter);

    // Wrap in smart pointer
    std::unique_ptr<jbyte[]> jbytesBuffer;
    jbytesBuffer.reset(new jbyte[vectorIoWriter.data.size()]);
    int c = 0;
    for (auto b : vectorIoWriter.data) {
        jbytesBuffer[c++] = (jbyte) b;
    }

    jbyteArray ret = jniUtil->NewByteArray(env, vectorIoWriter.data.size());
    jniUtil->SetByteArrayRegion(env, ret, 0, vectorIoWriter.data.size(), jbytesBuffer.get());
    return ret;
}


faiss::MetricType TranslateSpaceToMetric(const std::string& spaceType) {
    if (spaceType == knn_jni::L2) {
        return faiss::METRIC_L2;
    }

    if (spaceType == knn_jni::INNER_PRODUCT) {
        return faiss::METRIC_INNER_PRODUCT;
    }

    // Space type is not used for binary index. Use L2 just to avoid an error.
    if (spaceType == knn_jni::HAMMING) {
        return faiss::METRIC_L2;
    }

    throw std::runtime_error("Invalid spaceType");
}

void SetExtraParameters(knn_jni::JNIUtilInterface * jniUtil, JNIEnv *env,
                        const std::unordered_map<std::string, jobject>& parametersCpp, faiss::Index * index) {

    std::unordered_map<std::string,jobject>::const_iterator value;
    if (auto * indexIvf = dynamic_cast<faiss::IndexIVF*>(index)) {
        if ((value = parametersCpp.find(knn_jni::NPROBES)) != parametersCpp.end()) {
            indexIvf->nprobe = jniUtil->ConvertJavaObjectToCppInteger(env, value->second);
        }

        if ((value = parametersCpp.find(knn_jni::COARSE_QUANTIZER)) != parametersCpp.end()
                && indexIvf->quantizer != nullptr) {
            auto subParametersCpp = jniUtil->ConvertJavaMapToCppMap(env, value->second);
            SetExtraParameters(jniUtil, env, subParametersCpp, indexIvf->quantizer);
        }
    }

    if (auto * indexHnsw = dynamic_cast<faiss::IndexHNSW*>(index)) {

        if ((value = parametersCpp.find(knn_jni::EF_CONSTRUCTION)) != parametersCpp.end()) {
            indexHnsw->hnsw.efConstruction = jniUtil->ConvertJavaObjectToCppInteger(env, value->second);
        }

        if ((value = parametersCpp.find(knn_jni::EF_SEARCH)) != parametersCpp.end()) {
            indexHnsw->hnsw.efSearch = jniUtil->ConvertJavaObjectToCppInteger(env, value->second);
        }
    }
}

void InternalTrainIndex(faiss::Index * index, faiss::idx_t n, const float* x) {
    if (auto * indexIvf = dynamic_cast<faiss::IndexIVF*>(index)) {
        if (indexIvf->quantizer_trains_alone == 2) {
            InternalTrainIndex(indexIvf->quantizer, n, x);
        }
        indexIvf->make_direct_map();
    }

    if (!index->is_trained) {
        index->train(n, x);
    }
}

void InternalTrainBinaryIndex(faiss::IndexBinary * index, faiss::idx_t n, const uint8_t* x) {
    if (auto * indexIvf = dynamic_cast<faiss::IndexBinaryIVF*>(index)) {
        indexIvf->make_direct_map();
    }
    if (!index->is_trained) {
        index->train(n, x);
    }
}

std::unique_ptr<faiss::IDGrouperBitmap> buildIDGrouperBitmap(knn_jni::JNIUtilInterface * jniUtil, JNIEnv *env, jintArray parentIdsJ, std::vector<uint64_t>* bitmap) {
    int *parentIdsArray = jniUtil->GetIntArrayElements(env, parentIdsJ, nullptr);
    int parentIdsLength = jniUtil->GetJavaIntArrayLength(env, parentIdsJ);
    std::unique_ptr<faiss::IDGrouperBitmap> idGrouper = faiss_util::buildIDGrouperBitmap(parentIdsArray, parentIdsLength, bitmap);
    jniUtil->ReleaseIntArrayElements(env, parentIdsJ, parentIdsArray, JNI_ABORT);
    return idGrouper;
}

bool isIndexIVFPQL2(faiss::Index * index) {
    faiss::Index * candidateIndex = index;
    // Unwrap the index if it is wrapped in IndexIDMap. Dynamic cast will "Safely converts pointers and references to
    // classes up, down, and sideways along the inheritance hierarchy." It will return a nullptr if the
    // cast fails. (ref: https://en.cppreference.com/w/cpp/language/dynamic_cast)
    if (auto indexIDMap = dynamic_cast<faiss::IndexIDMap *>(index)) {
        candidateIndex = indexIDMap->index;
    }

    // Check if the index is of type IndexIVFPQ. If so, confirm its metric type is
    // l2.
    if (auto indexIVFPQ = dynamic_cast<faiss::IndexIVFPQ *>(candidateIndex)) {
        return faiss::METRIC_L2 == indexIVFPQ->metric_type;
    }

    return false;
}

faiss::IndexIVFPQ * extractIVFPQIndex(faiss::Index * index) {
    faiss::Index * candidateIndex = index;
    if (auto indexIDMap = dynamic_cast<faiss::IndexIDMap *>(index)) {
        candidateIndex = indexIDMap->index;
    }

    faiss::IndexIVFPQ * indexIVFPQ;
    if ((indexIVFPQ = dynamic_cast<faiss::IndexIVFPQ *>(candidateIndex))) {
        return indexIVFPQ;
    }

    throw std::runtime_error("Unable to extract IVFPQ index. IVFPQ index not present.");
}

jobjectArray knn_jni::faiss_wrapper::RangeSearch(knn_jni::JNIUtilInterface *jniUtil, JNIEnv *env, jlong indexPointerJ,
                                                 jfloatArray queryVectorJ, jfloat radiusJ, jobject methodParamsJ, jint maxResultWindowJ, jintArray parentIdsJ) {
    return knn_jni::faiss_wrapper::RangeSearchWithFilter(jniUtil, env, indexPointerJ, queryVectorJ, radiusJ, methodParamsJ, maxResultWindowJ, nullptr, 0, parentIdsJ);
}

jobjectArray knn_jni::faiss_wrapper::RangeSearchWithFilter(knn_jni::JNIUtilInterface *jniUtil, JNIEnv *env, jlong indexPointerJ,
                                                           jfloatArray queryVectorJ, jfloat radiusJ, jobject methodParamsJ, jint maxResultWindowJ, jlongArray filterIdsJ, jint filterIdsTypeJ, jintArray parentIdsJ) {
    if (queryVectorJ == nullptr) {
        throw std::runtime_error("Query Vector cannot be null");
    }

    auto *indexReader = reinterpret_cast<faiss::IndexIDMap *>(indexPointerJ);

    if (indexReader == nullptr) {
        throw std::runtime_error("Invalid pointer to indexReader");
    }

    float *rawQueryVector = jniUtil->GetFloatArrayElements(env, queryVectorJ, nullptr);

    std::unordered_map<std::string, jobject> methodParams;
    if (methodParamsJ != nullptr) {
        methodParams = jniUtil->ConvertJavaMapToCppMap(env, methodParamsJ);
    }

    // The res will be freed by ~RangeSearchResult() in FAISS
    // The second parameter is always true, as lims is allocated by FAISS
    faiss::RangeSearchResult res(1, true);

    if(filterIdsJ != nullptr) {
        jlong *filteredIdsArray = jniUtil->GetLongArrayElements(env, filterIdsJ, nullptr);
        int filterIdsLength = jniUtil->GetJavaLongArrayLength(env, filterIdsJ);
        std::unique_ptr<faiss::IDSelector> idSelector;
        if(filterIdsTypeJ == BITMAP) {
            idSelector.reset(new faiss::IDSelectorJlongBitmap(filterIdsLength, filteredIdsArray));
        } else {
            faiss::idx_t* batchIndices = reinterpret_cast<faiss::idx_t*>(filteredIdsArray);
            idSelector.reset(new faiss::IDSelectorBatch(filterIdsLength, batchIndices));
        }
        faiss::SearchParameters *searchParameters;
        faiss::SearchParametersHNSW hnswParams;
        faiss::SearchParametersIVF ivfParams;
        std::unique_ptr<faiss::IDGrouperBitmap> idGrouper;
        std::vector<uint64_t> idGrouperBitmap;
        auto hnswReader = dynamic_cast<const faiss::IndexHNSW*>(indexReader->index);
        if(hnswReader) {
            // Query param ef_search supersedes ef_search provided during index setting.
            hnswParams.efSearch = knn_jni::commons::getIntegerMethodParameter(env, jniUtil, methodParams, EF_SEARCH, hnswReader->hnsw.efSearch);
            hnswParams.sel = idSelector.get();
            if (parentIdsJ != nullptr) {
                idGrouper = buildIDGrouperBitmap(jniUtil, env, parentIdsJ, &idGrouperBitmap);
                hnswParams.grp = idGrouper.get();
            }
            searchParameters = &hnswParams;
        } else {
            auto ivfReader = dynamic_cast<const faiss::IndexIVF*>(indexReader->index);
            auto ivfFlatReader = dynamic_cast<const faiss::IndexIVFFlat*>(indexReader->index);
            if(ivfReader || ivfFlatReader) {
                ivfParams.sel = idSelector.get();
                searchParameters = &ivfParams;
            }
        }
        try {
            indexReader->range_search(1, rawQueryVector, radiusJ, &res, searchParameters);
        } catch (...) {
            jniUtil->ReleaseFloatArrayElements(env, queryVectorJ, rawQueryVector, JNI_ABORT);
            jniUtil->ReleaseLongArrayElements(env, filterIdsJ, filteredIdsArray, JNI_ABORT);
            throw;
        }
    } else {
        faiss::SearchParameters *searchParameters = nullptr;
        faiss::SearchParametersHNSW hnswParams;
        std::unique_ptr<faiss::IDGrouperBitmap> idGrouper;
        std::vector<uint64_t> idGrouperBitmap;
        auto hnswReader = dynamic_cast<const faiss::IndexHNSW*>(indexReader->index);
        if(hnswReader!= nullptr) {
            // Query param ef_search supersedes ef_search provided during index setting.
            hnswParams.efSearch = knn_jni::commons::getIntegerMethodParameter(env, jniUtil, methodParams, EF_SEARCH, hnswReader->hnsw.efSearch);
            if (parentIdsJ != nullptr) {
                idGrouper = buildIDGrouperBitmap(jniUtil, env, parentIdsJ, &idGrouperBitmap);
                hnswParams.grp = idGrouper.get();
            }
            searchParameters = &hnswParams;
        }
        try {
            indexReader->range_search(1, rawQueryVector, radiusJ, &res, searchParameters);
        } catch (...) {
            jniUtil->ReleaseFloatArrayElements(env, queryVectorJ, rawQueryVector, JNI_ABORT);
            throw;
        }
    }

    // lims is structured to support batched queries, it has a length of nq + 1 (where nq is the number of queries),
    // lims[i] - lims[i-1] gives the number of results for the i-th query. With a single query we used in k-NN,
    // res.lims[0] is always 0, and res.lims[1] gives the total number of matching entries found.
    int resultSize = res.lims[1];

    // Limit the result size to maxResultWindowJ so that we don't return more than the max result window
    // TODO: In the future, we should prevent this via FAISS's ResultHandler.
    if (resultSize > maxResultWindowJ) {
        resultSize = maxResultWindowJ;
    }

    jclass resultClass = jniUtil->FindClass(env,"org/opensearch/knn/index/query/KNNQueryResult");
    jmethodID allArgs = jniUtil->FindMethod(env, "org/opensearch/knn/index/query/KNNQueryResult", "<init>");

    jobjectArray results = jniUtil->NewObjectArray(env, resultSize, resultClass, nullptr);

    jobject result;
    for(int i = 0; i < resultSize; ++i) {
        result = jniUtil->NewObject(env, resultClass, allArgs, res.labels[i], res.distances[i]);
        jniUtil->SetObjectArrayElement(env, results, i, result);
    }

    return results;
}<|MERGE_RESOLUTION|>--- conflicted
+++ resolved
@@ -857,17 +857,12 @@
     }
 
     // Train index if needed
-<<<<<<< HEAD
-    auto *trainingVectorsPointerCpp = reinterpret_cast<std::vector<uint8_t>*>(trainVectorsPointerJ);
-    int numVectors = trainingVectorsPointerCpp->size() * 8 /(int) dimensionJ;
-=======
     int dim = (int)dimensionJ;
     if (dim % 8 != 0) {
         throw std::runtime_error("Dimensions should be multiple of 8");
     }
     auto *trainingVectorsPointerCpp = reinterpret_cast<std::vector<uint8_t>*>(trainVectorsPointerJ);
     int numVectors = (int) (trainingVectorsPointerCpp->size() / (dim / 8));
->>>>>>> 18c26f3a
     if(!indexWriter->is_trained) {
         InternalTrainBinaryIndex(indexWriter.get(), numVectors, trainingVectorsPointerCpp->data());
     }
